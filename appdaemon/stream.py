import socketio
import aiohttp
from aiohttp import web
import traceback
import bcrypt
import uuid

from appdaemon.appdaemon import AppDaemon
import appdaemon.utils as utils
<<<<<<< HEAD

=======
>>>>>>> a6c86d9c

# socketio handler

class DashStream(socketio.AsyncNamespace):

    def __init__(self, ADStream, path, AD):

        super().__init__(path)

        self.AD = AD
        self.ADStream = ADStream

    async def on_connect(self, sid, data):
        await self.ADStream.on_connect()

    async def on_up(self, sid, data):
        await self.ADStream.on_msg(data)


class ADStream:

    def __init__(self, ad: AppDaemon, app, transport):

        self.AD = ad
        self.logger = ad.logging.get_child("_stream")
        self.access = ad.logging.get_access()
        self.app = app
        self.transport = transport

        if self.transport == "ws":
            self.app['websockets'] = {}
            self.app.router.add_get('/stream', self.wshandler)
        else:
            self.dash_stream = DashStream(self, '/stream', self.AD)
            self.sio = socketio.AsyncServer(async_mode='aiohttp')
            self.sio.attach(self.app)
            self.sio.register_namespace(self.dash_stream)

    async def send_update(self, data):
        try:
<<<<<<< HEAD
=======
            jdata = utils.convert_json(data)

>>>>>>> a6c86d9c
            if self.transport == "ws":
                if len(self.app['websockets']) > 0:
                    self.logger.debug("Sending data: %s", json.dumps(data))
                    for ws in self.app['websockets']:
                        rh = self.app['websockets'][ws]
                        if data['event_type'] == 'state_changed':
                            for handle, sub in rh.subscriptions['state'].items():
                                if sub['namespace'].endswith('*'):
                                    if not data['namespace'].startswith(sub['namespace'][:-1]):
                                        continue
                                else:
                                    if not data['namespace'] == sub['namespace']:
                                        continue
                            
                                if sub['entity_id'].endswith('*'):
                                    if not data['data']['entity_id'].startswith(sub['entity_id'][:-1]):
                                        continue
                                else:
                                    if not data['data']['entity_id'] == sub['entity_id']:
                                        continue
                                
                                await ws.send_json(data)
                                break
                        else:
                            for handle, sub in rh.subscriptions['event'].items():
                                if sub['namespace'].endswith('*'):
                                    if not data['namespace'].startswith(sub['namespace'][:-1]):
                                        continue
                                else:
                                    if not data['namespace'] == sub['namespace']:
                                        continue
                            
                                if sub['event'].endswith('*'):
                                    if not data['event_type'].startswith(sub['event'][:-1]):
                                        continue
                                else:
                                    if not data['event_type'] == sub['event']:
                                        continue
                                
                                await ws.send_json(data)
                                break


            else:
                await self.dash_stream.emit('down', jdata)
        except TypeError as e:
            self.logger.debug('-' * 60)
            self.logger.warning("Unexpected error in JSON conversion when writing to stream")
            self.logger.debug("Data is: %s", data)
            self.logger.debug("Error is: %s",e)
            self.logger.debug('-' * 60)
        except:
            self.logger.debug('-' * 60)
            self.logger.debug("Client disconnected unexpectedly")
            self.access.info("Client disconnected unexpectedly")
            self.logger.debug('-' * 60)
            self.logger.debug(traceback.format_exc())
            self.logger.debug('-' * 60)

    #@securedata
    async def wshandler(self, request):
        ws = web.WebSocketResponse()
        await ws.prepare(request)

        rh = RequestHandler(self.AD, ws, self.app)
        request.app['websockets'][ws] = rh

        # noinspection PyBroadException
        try:
            while True:
                msg = await ws.receive()
                if msg.type == aiohttp.WSMsgType.TEXT:
                    await rh._handle(msg.data)
                elif msg.type == aiohttp.WSMsgType.ERROR:
                    self.access.info("WebSocket connection closed with exception {}", ws.exception())
        except:
            self.logger.warning('-' * 60)
            self.logger.warning("Unexpected client disconnection")
            self.access.info("Unexpected client disconnection")
            self.logger.warning('-' * 60)
            self.logger.warning(traceback.format_exc())
            self.logger.warning('-' * 60)
            await ws.close()
        finally:
            request.app['websockets'].pop(ws, None)

        return ws

    # Websockets Handler

    async def on_shutdown(self, application):
        for ws in application['websockets']:
            try:
                print(ws.closed)
                await ws.close()
                print("done")
            except:
                self.logger.debug('-' * 60)
                self.logger.warning("Unexpected error in on_shutdown()")
                self.logger.debug('-' * 60)
                self.logger.debug(traceback.format_exc())
                self.logger.debug('-' * 60)

## Any method here that doesn't begin with "_" will be exposed to the websocket
## directly. Only Create public methods here if you wish to make them
## websocket commands.
class RequestHandler:

    def __init__(self, ad: AppDaemon, ws, app):
        self.AD = ad
        self.ws = ws
        self.app = app
        self.authed = False
        self.subscriptions = {
            'state': {},
            'event': {},
        }

        self.logger = ad.logging.get_child("_stream")


        if self.AD.http.password is None:
            self.authed = True

    async def _response_success(self, msg, data={}):
        response = {}
        response['response_type'] = msg['request_type']
        if "request_id" in msg:
            response['response_id'] = msg['request_id']
        response['response_success'] = True
        response['data'] = data
        response['request'] = msg

        await self.ws.send_json(response)

    async def _response_error(self, msg, error):
        response = {}
        response['response_type'] = msg['request_type']
        if "request_id" in msg:
            response['response_id'] = msg['request_id']
        response['response_success'] = False
        response['response_error'] = error
        response['request'] = msg

        await self.ws.send_json(response)

    async def _handle(self, rawmsg):
        try:
            msg = json.loads(rawmsg)
        except ValueError:
            return await self._response_error(rawmsg, 'bad json data')

        if "request_type" not in msg:
            return await self._response_error(msg, 'invalid request')

        if msg['request_type'][0] == '_':
            return await self._response_error(msg, 'forbidden request')

        if not hasattr(self, msg['request_type']):
            return await self._response_error(msg, 'unavailable request')

        fn = getattr(self, msg['request_type'])

        if not callable(fn):
            return await self._response_error(msg, 'uncallable request')

        request_data = msg.get('data', {})
        request_id = msg.get('request_id', None)

        try:
            data = await fn(request_data)
            if data is not None or request_id is not None:
                return await self._response_success(msg, data)
        except RequestHandlerException as e:
            return await self._response_error(msg, str(e))
        except Exception as e:
            await self._response_error(msg, "Unknown error occured, check AppDaemon logs: {}".format(str(e)))
            raise

    async def _check_adcookie(self, cookie):
        return await utils.run_in_executor(
            self,
            bcrypt.checkpw,
            str.encode(self.AD.http.password),
            str.encode(cookie))

    async def _auth_data(self, data):
        if "password" in data:
            if data['password'] == self.AD.http.password:
                self.authed = True
                return

        if "cookie" in data:
            if await self._check_adcookie(data['cookie']):
                self.authed = True
                return

    async def hello(self, data):
        if "client_name" not in data:
            raise RequestHandlerException('client_name required')

        if self.AD.http.password is None:
            self.authed = True

        if not self.authed:
            await self._auth_data(data)

        if not self.authed:
            raise RequestHandlerException('authorization failed')

        response_data = {
            "version": utils.__version__
        }

        return response_data

    async def get_services(self, data):
        if not self.authed:
            raise RequestHandlerException('unauthorized')

        return self.AD.services.list_services()

    async def fire_event(self, data):
        if not self.authed:
            raise RequestHandlerException('unauthorized')

        if "namespace" not in data:
            raise RequestHandlerException('invalid namespace')

        if "event" not in data:
            raise RequestHandlerException('invalid event')

        event_data = data.get('data', {})

        return await self.AD.events.fire_event(data['namespace'], data['event'], **event_data)

    async def call_service(self, data):
        if not self.authed:
            raise RequestHandlerException('unauthorized')

        if "namespace" not in data:
            raise RequestHandlerException('invalid namespace')

        if "service" not in data:
            raise RequestHandlerException('invalid service')
        else:
            service = data['service']

        if "domain" not in data:
            d, s = service.split("/")
            if d and s:
                domain = d
                service = s
            else:
                raise RequestHandlerException('invalid domain')
        else:
            domain = data['domain']

        if "data" not in data:
            service_data = {}
        else:
            service_data = data['data']

        return await self.AD.services.call_service(data['namespace'], domain, service, service_data)

    async def get_state(self, data):
        if not self.authed:
            raise RequestHandlerException('unauthorized')

        namespace = data.get('namespace', None)
        entity_id = data.get('entity_id', None)

        if entity_id is not None and namespace is None:
            raise RequestHandlerException('entity_id cannoy be set without namespace')

        return self.AD.state.get_entity(namespace, entity_id)                

    async def listen_state(self, data):
        if not self.authed:
            raise RequestHandlerException('unauthorized')

        if "namespace" not in data:
            raise RequestHandlerException('invalid namespace')

        if "entity_id" not in data:
            raise RequestHandlerException('invalid entity_id')

        handle = data.get('handle', uuid.uuid4().hex)
        
        if handle in self.subscriptions['state']:
            raise RequestHandlerException('handle already exists')

        self.subscriptions['state'][handle] = {
            "namespace": data['namespace'],
            "entity_id": data['entity_id']
        }

        return handle

    async def cancel_listen_state(self, data):
        if not self.authed:
            raise RequestHandlerException('unauthorized')

        if "handle" not in data:
            raise RequestHandlerException('invalid handle')

        if data['handle'] not in self.subscriptions['state']:
            raise RequestHandlerException('invalid handle')

        del self.subscriptions['state'][data['handle']]

        return True

    async def listen_event(self, data):
        if not self.authed:
            raise RequestHanderException('unauthorized')

        if "namespace" not in data:
            raise RequestHandlerException('invalid namespace')

        if "event" not in data:
            raise RequestHandlerException('invalid event')

        handle = data.get('handle', uuid.uuid4().hex)

        if handle in self.subscriptions['event']:
            raise RequestHandlerException('handle already exists')

        self.subscriptions['event'][handle] = {
            "namespace": data['namespace'],
            "event": data['event']
        }

        return handle

    async def cancel_listen_event(self, data):
        if not self.authed:
            raise RequestHandlerException('unauthorized')

        if "handle" not in data:
            raise RequestHandlerException('invalid handle')

        if data['handle'] not in self.subscriptions['event']:
            raise RequestHandlerException('invalid handle')

        del self.subscriptions['event'][data['handle']]

        return True


class RequestHandlerException(Exception):
    pass<|MERGE_RESOLUTION|>--- conflicted
+++ resolved
@@ -1,4 +1,5 @@
 import socketio
+import json
 import aiohttp
 from aiohttp import web
 import traceback
@@ -7,10 +8,7 @@
 
 from appdaemon.appdaemon import AppDaemon
 import appdaemon.utils as utils
-<<<<<<< HEAD
-
-=======
->>>>>>> a6c86d9c
+
 
 # socketio handler
 
@@ -51,14 +49,10 @@
 
     async def send_update(self, data):
         try:
-<<<<<<< HEAD
-=======
             jdata = utils.convert_json(data)
-
->>>>>>> a6c86d9c
             if self.transport == "ws":
                 if len(self.app['websockets']) > 0:
-                    self.logger.debug("Sending data: %s", json.dumps(data))
+                    self.logger.debug("Sending data: %s", jdata)
                     for ws in self.app['websockets']:
                         rh = self.app['websockets'][ws]
                         if data['event_type'] == 'state_changed':
@@ -77,7 +71,7 @@
                                     if not data['data']['entity_id'] == sub['entity_id']:
                                         continue
                                 
-                                await ws.send_json(data)
+                                await ws.send_str(jdata)
                                 break
                         else:
                             for handle, sub in rh.subscriptions['event'].items():
@@ -95,7 +89,7 @@
                                     if not data['event_type'] == sub['event']:
                                         continue
                                 
-                                await ws.send_json(data)
+                                await ws.send_str(jdata)
                                 break
 
 
