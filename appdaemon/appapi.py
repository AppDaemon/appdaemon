--- conflicted
+++ resolved
@@ -1,413 +1,394 @@
-import appdaemon.conf as conf
-import datetime
-from datetime import timezone
-import time
-import uuid
-import re
-import requests
-
-import appdaemon.homeassistant as ha
-
-class AppDaemon():
-
-#
-# Internal
-#
-
-  def __init__(self, name, logger, error, args, global_vars):
-    self.name = name
-    self._logger = logger
-    self._error = error
-    self.args = args
-    self.global_vars = global_vars
-    
-  def _check_entity(self, entity):
-    if "." not in entity:
-      raise ValueError("{}: Invalid entity ID: {}".format(self.name, entity))
-    if entity not in conf.ha_state:
-      ha.log(conf.logger, "WARNING", "{}: Entity {} not found in Home Assistant".format(self.name, entity))
-
-  def _check_service(self, service):
-    if service.find("/") == -1:
-      raise ValueError("Invalid Service Name: {}".format(service))  
-
-#
-# Utility
-#      
- 
-  def split_entity(self, entity_id):
-    self._check_entity(entity_id)
-    return(entity_id.split("."))
-    
-  def split_device_list(self, list):
-    return list.split(",")
-
-  def log(self, msg, level = "INFO"):
-    ha.log(self._logger, level, msg, self.name)
-
-  def error(self, msg, level = "WARNING"):
-    ha.log(self._error, level, msg, self.name)
-
-  def get_app(self, name):
-    return conf.objects[name]["object"]
-    
-  def friendly_name(self, entity_id):
-    self._check_entity(entity_id)
-    if entity_id in conf.ha_state:
-      if "friendly_name" in conf.ha_state[entity_id]["attributes"]:
-        return conf.ha_state[entity_id]["attributes"]["friendly_name"]
-      else:
-        return entity_id
-    return None
-
-#
-# Device Trackers
-#
-    
-  def get_trackers(self):
-    return (key for key, value in self.get_state("device_tracker").items())
-    
-  def get_tracker_state(self, entity_id):
-    self._check_entity(entity_id)
-    return(self.get_state(entity_id))
-    
-  def anyone_home(self):
-    return ha.anyone_home()
-
-  def everyone_home(self):
-    return ha.everyone_home()   
-    
-  def noone_home(self):
-    return ha.noone_home()
-       
-#
-# State
-#
-       
-  def get_state(self, entity_id = None, attribute = None):
-    ha.log(conf.logger, "DEBUG", "get_state: {}.{}".format(entity_id, attribute))
-    device = None
-    entity = None
-    if entity_id != None:
-      if "." not in entity_id:
-        if attribute != None:
-          raise ValueError("{}: Invalid entity ID: {}".format(self.name, entity))
-        device = entity_id
-        entity = None
-      else:
-        device, entity = entity_id.split(".")
-    if device == None:
-      return conf.ha_state
-    elif entity == None:
-      devices = {}
-      for entity_id in conf.ha_state.keys():
-        thisdevice, thisentity = entity_id.split(".")
-        if device == thisdevice:
-          devices[entity_id] = conf.ha_state[entity_id]
-      return devices
-    elif attribute == None:
-      entity_id = "{}.{}".format(device, entity)
-      if entity_id in conf.ha_state:
-        return conf.ha_state[entity_id]["state"]
-      else:
-        return None
-    else:
-      entity_id = "{}.{}".format(device, entity)
-      if attribute == "all":
-        if entity_id in conf.ha_state:
-          return conf.ha_state[entity_id]
-        else:
-          return None
-      else:
-        if attribute in conf.ha_state[entity_id]:
-          return conf.ha_state[entity_id][attribute]
-        elif attribute in conf.ha_state[entity_id]["attributes"]:
-            return conf.ha_state[entity_id]["attributes"][attribute]
-        else:
-          return None
-
-  def set_state(self, entity_id, **kwargs):
-    self._check_entity(entity_id)
-    ha.log(conf.logger, "DEBUG", "set_state: {}, {}".format(entity_id, kwargs))
-    if conf.ha_key != "":
-      headers = {'x-ha-access': conf.ha_key}
-    else:
-      headers = {}
-    apiurl = "{}/api/states/{}".format(conf.ha_url, entity_id)
-    r = requests.post(apiurl, headers=headers, json = kwargs)
-    r.raise_for_status()
-    return r.json()
-
-  def listen_state(self, function, entity = None, **kwargs):
-    name = self.name
-    if entity != None and "." in entity:
-      self._check_entity(entity)
-    if name not in conf.callbacks:
-        conf.callbacks[name] = {}
-    handle = uuid.uuid4()
-    conf.callbacks[name][handle] = {"name": name, "id": conf.objects[name]["id"], "type": "state", "function": function, "entity": entity, "kwargs": kwargs}
-    return handle
-    
-  def cancel_listen_state(self, handle):
-    name = self.name
-    ha.log(conf.logger, "DEBUG", "Canceling listen_state for {}".format(name))
-    if name in conf.callbacks and handle in conf.callbacks[name]:
-      del conf.callbacks[name][handle]
-    if name in conf.callbacks and conf.callbacks[name] == {}:
-      del conf.callbacks[name]
-  
-  def info_listen_state(self, handle):
-    name = self.name
-    ha.log(conf.logger, "DEBUG", "Calling info_listen_state for {}".format(name))
-    if name in conf.callbacks and handle in conf.callbacks[name]:
-      callback = conf.callbacks[name][handle]
-      return (callback["entity"], callback["kwargs"].get("attribute", None), ha.sanitize_state_kwargs(callback["kwargs"]))
-    else:
-      raise ValueError("Invalid handle: {}".format(handle))
-#
-# Event
-#
-
-  def fire_event(self, event, **kwargs):
-    ha.log(conf.logger, "DEBUG", "fire_event: {}, {}".format(event, kwargs))
-    if conf.ha_key != "":
-      headers = {'x-ha-access': conf.ha_key}
-    else:
-      headers = {}
-    apiurl = "{}/api/events/{}".format(conf.ha_url, event)
-    r = requests.post(apiurl, headers=headers, json = kwargs)
-    r.raise_for_status()
-    return r.json()
-
-  def listen_event(self, function, event, **kwargs):
-    name = self.name
-    if name not in conf.callbacks:
-        conf.callbacks[name] = {}
-    handle = uuid.uuid4()
-    conf.callbacks[name][handle] = {"name": name, "id": conf.objects[name]["id"], "type": "event", "function": function, "event": event, "kwargs": kwargs}
-    return handle
-
-  def cancel_listen_event(self, handle):
-    name = self.name
-    ha.log(conf.logger, "DEBUG", "Canceling listen_event for {}".format(name))
-    if name in conf.callbacks and handle in conf.callbacks[name]:
-      del conf.callbacks[name][handle]
-    if name in conf.callbacks and conf.callbacks[name] == {}:
-      del conf.callbacks[name]
-  
-  def info_listen_event(self, handle):
-    name = self.name
-    ha.log(conf.logger, "DEBUG", "Calling info_listen_event for {}".format(name))
-    if name in conf.callbacks and handle in conf.callbacks[name]:
-      callback = conf.callbacks[name][handle]
-      return (callback["event"], callback["kwargs"].copy())
-    else:
-      raise ValueError("Invalid handle: {}".format(handle))
-#
-# Service
-#
-   
-  def call_service(self, service, **kwargs):
-    self._check_service(service)    
-    d, s = service.split("/")
-    ha.log(conf.logger, "DEBUG", "call_service: {}/{}, {}".format(d, s, kwargs))
-    if conf.ha_key != "":
-      headers = {'x-ha-access': conf.ha_key}
-    else:
-      headers = {}
-    apiurl = "{}/api/services/{}/{}".format(conf.ha_url, d, s)
-    r = requests.post(apiurl, headers=headers, json = kwargs)
-    r.raise_for_status()
-    return r.json()
-    
-  def turn_on(self, entity_id, **kwargs):
-    self._check_entity(entity_id)
-    if kwargs == {}:
-      rargs = {"entity_id": entity_id}
-    else:
-      rargs = kwargs
-      rargs["entity_id"] = entity_id
-    self.call_service("homeassistant/turn_on", **rargs)
-    
-  def turn_off(self, entity_id):
-    self._check_entity(entity_id)
-    self.call_service("homeassistant/turn_off", entity_id = entity_id)
-
-  def toggle(self, entity_id):
-    self._check_entity(entity_id)
-    self.call_service("homeassistant/toggle", entity_id = entity_id)
-  
-  def select_value(self, entity_id, value):
-    self._check_entity(entity_id)
-    rargs = {"entity_id": entity_id, "value": value}
-    self.call_service("input_slider/select_value", **rargs)
-
-  def notify(self, message, title=None):
-    args ={}
-    args["message"] = message
-    if title != None:
-      args["title"] = title
-    self.call_service("notify/notify", **args)
-
-  def persistent_notification(self, message, title=None, id=None):
-    args ={}
-    args["message"] = message
-    if title != None:
-      args["title"] = title
-    if id != None:
-      args["notification_id"] = id
-    self.call_service("persistent_notification/create", **args)
-
-#
-# Time
-#
-
-  def convert_utc(self, utc):
-    return datetime.datetime(*map(int, re.split('[^\d]', utc)[:-1])) + datetime.timedelta(minutes=ha.get_tz_offset())
-    
-  def sun_up(self):
-    return conf.sun["next_rising"] > conf.sun["next_setting"]
-
-  def sun_down(self):
-    return conf.sun["next_rising"] < conf.sun["next_setting"]
-    
-  def sunrise(self):
-    return ha.sunrise()
-
-  def sunset(self):
-    return ha.sunset()
-    
-  def parse_time(self, time_str):
-    return ha.parse_time(time_str)
-  
-  def now_is_between(self, start_time_str, end_time_str):
-    return ha.now_is_between(start_time_str, end_time_str, self.name)
-        
-#
-# Scheduler
-#
-        
-  def cancel_timer(self, handle):
-    name = self.name
-    ha.cancel_timer(name, handle)
-    
-  def info_timer(self, handle):
-    name = self.name
-    ha.log(conf.logger, "DEBUG", "Calling info_timer for {}".format(name))
-    if name in conf.schedule and handle in conf.schedule[name]:
-      callback = conf.schedule[name][handle]
-      return (datetime.datetime.fromtimestamp(callback["timestamp"]), callback["interval"], ha.sanitize_timer_kwargs(callback["kwargs"]))
-    else:
-      raise ValueError("Invalid handle: {}".format(handle))
-
-         
-  def run_in(self, callback, seconds, **kwargs):
-    name = self.name
-    ha.log(conf.logger, "DEBUG", "Registering run_in in {} seconds for {}".format(seconds, name))  
-    # convert seconds to an int if possible since a common pattern is to pass this through from the config file which is a string
-    exec_time = ha.get_now_ts() + int(seconds)
-    handle = ha.insert_schedule(name, exec_time, callback, False, None, **kwargs)
-    return handle
-
-  def run_once(self, callback, start, **kwargs):
-    name = self.name
-    now = ha.get_now()
-    today = now.date()
-    event = datetime.datetime.combine(today, start)
-    if event < now:
-      one_day = datetime.timedelta(days=1)
-      event = event + one_day
-    exec_time = event.timestamp()
-    handle = ha.insert_schedule(name, exec_time, callback, False, None, **kwargs)
-    return handle
-
-  def run_at(self, callback, start, **kwargs):
-    name = self.name
-    now = ha.get_now()
-    if start < now:
-      raise ValueError("{}: run_at() Start time must be in the future".format(self.name))
-    exec_time = start.timestamp()
-    handle = ha.insert_schedule(name, exec_time, callback, False, None, **kwargs)
-    return handle
-
-  def run_daily(self, callback, start, **kwargs):
-    name = self.name
-    now = ha.get_now()
-    today = now.date()
-    event = datetime.datetime.combine(today, start)
-    if event < now:
-      event = event + datetime.timedelta(days=1)
-    handle = self.run_every(callback, event, 24 * 60 * 60, **kwargs)
-    return handle
-    
-  def run_hourly(self, callback, start, **kwargs):
-    name = self.name
-    now = ha.get_now()
-    if start == None:
-      event = now + datetime.timedelta(hours=1)
-    else:
-      event = now
-      event = event.replace(minute = start.minute, second = start.second)
-      if event < now:
-        event = event + datetime.timedelta(hours=1)    
-    handle = self.run_every(callback, event, 60 * 60, **kwargs)
-    return handle  
-
-  def run_minutely(self, callback, start, **kwargs):
-    name = self.name
-    now = ha.get_now()
-    if start == None:
-      event = now + datetime.timedelta(minutes=1)
-    else:
-      event = now
-      event = event.replace(second = start.second)
-      if event < now:
-        event = event + datetime.timedelta(minutes=1)
-    handle = self.run_every(callback, event, 60, **kwargs)
-    return handle  
-
-  def run_every(self, callback, start, interval, **kwargs):
-    name = self.name
-    now = ha.get_now()
-    if start < now:
-      raise ValueError("start cannot be in the past")
-    ha.log(conf.logger, "DEBUG", "Registering run_every starting {} in {}s intervals for {}".format(start, interval, name))  
-    exec_time = start.timestamp()
-    handle = ha.insert_schedule(name, exec_time, callback, True, None, interval = interval, **kwargs)
-    return handle
- 
-  def _schedule_sun(self, name, type, callback, **kwargs):
-    event = ha.calc_sun(type)
-    handle = ha.insert_schedule(name, event, callback, True, type, **kwargs)
-
- 
-  def run_at_sunset(self, callback, **kwargs):
-    name = self.name
-    ha.log(conf.logger, "DEBUG", "Registering run_at_sunset with kwargs = {} for {}".format(kwargs, name))    
-    handle = self._schedule_sun(name, "next_setting", callback, **kwargs)
-    return handle
-
-  def run_at_sunrise(self, callback, **kwargs):
-    name = self.name
-<<<<<<< HEAD
-    ha.log(conf.logger, "DEBUG", "Registering run_at_sunrise with kwargs = {} for {}".format(kwargs, name))    
-    handle = self._schedule_sun(name, "next_rising", callback, **kwargs)
-    return handle
-
-=======
-    conf.logger.debug("Registering run_at_sunrise with {} second offset for {}".format(offset, name))    
-    handle = self._schedule_sun(name, "next_rising", offset, callback, **kwargs)
-    return handle
-    
-  def _insert_schedule(self, name, utc, callback, repeat, time, type, **kwargs):
-    if name not in conf.schedule:
-      conf.schedule[name] = {}
-    handle = uuid.uuid4()
-    conf.schedule[name][handle] = {"name": name, "id": conf.objects[name]["id"], "callback": callback, "timestamp": utc, "repeat": repeat, "time": time, "type": type, "kwargs": kwargs}
-    return handle
-    
-  def _schedule_sun(self, name, type, offset, callback, **kwargs):
-    event = ha.calc_sun(type, offset)
-    handle = self._insert_schedule(name, event, callback, True, offset, type, **kwargs)
-
->>>>>>> 5d3c4b85
+import appdaemon.conf as conf
+import datetime
+from datetime import timezone
+import time
+import uuid
+import re
+import requests
+
+import appdaemon.homeassistant as ha
+
+class AppDaemon():
+
+#
+# Internal
+#
+
+  def __init__(self, name, logger, error, args, global_vars):
+    self.name = name
+    self._logger = logger
+    self._error = error
+    self.args = args
+    self.global_vars = global_vars
+    
+  def _check_entity(self, entity):
+    if "." not in entity:
+      raise ValueError("{}: Invalid entity ID: {}".format(self.name, entity))
+    if entity not in conf.ha_state:
+      ha.log(conf.logger, "WARNING", "{}: Entity {} not found in Home Assistant".format(self.name, entity))
+
+  def _check_service(self, service):
+    if service.find("/") == -1:
+      raise ValueError("Invalid Service Name: {}".format(service))  
+
+#
+# Utility
+#      
+ 
+  def split_entity(self, entity_id):
+    self._check_entity(entity_id)
+    return(entity_id.split("."))
+    
+  def split_device_list(self, list):
+    return list.split(",")
+
+  def log(self, msg, level = "INFO"):
+    ha.log(self._logger, level, msg, self.name)
+
+  def error(self, msg, level = "WARNING"):
+    ha.log(self._error, level, msg, self.name)
+
+  def get_app(self, name):
+    return conf.objects[name]["object"]
+    
+  def friendly_name(self, entity_id):
+    self._check_entity(entity_id)
+    if entity_id in conf.ha_state:
+      if "friendly_name" in conf.ha_state[entity_id]["attributes"]:
+        return conf.ha_state[entity_id]["attributes"]["friendly_name"]
+      else:
+        return entity_id
+    return None
+
+#
+# Device Trackers
+#
+    
+  def get_trackers(self):
+    return (key for key, value in self.get_state("device_tracker").items())
+    
+  def get_tracker_state(self, entity_id):
+    self._check_entity(entity_id)
+    return(self.get_state(entity_id))
+    
+  def anyone_home(self):
+    return ha.anyone_home()
+
+  def everyone_home(self):
+    return ha.everyone_home()   
+    
+  def noone_home(self):
+    return ha.noone_home()
+       
+#
+# State
+#
+       
+  def get_state(self, entity_id = None, attribute = None):
+    ha.log(conf.logger, "DEBUG", "get_state: {}.{}".format(entity_id, attribute))
+    device = None
+    entity = None
+    if entity_id != None:
+      if "." not in entity_id:
+        if attribute != None:
+          raise ValueError("{}: Invalid entity ID: {}".format(self.name, entity))
+        device = entity_id
+        entity = None
+      else:
+        device, entity = entity_id.split(".")
+    if device == None:
+      return conf.ha_state
+    elif entity == None:
+      devices = {}
+      for entity_id in conf.ha_state.keys():
+        thisdevice, thisentity = entity_id.split(".")
+        if device == thisdevice:
+          devices[entity_id] = conf.ha_state[entity_id]
+      return devices
+    elif attribute == None:
+      entity_id = "{}.{}".format(device, entity)
+      if entity_id in conf.ha_state:
+        return conf.ha_state[entity_id]["state"]
+      else:
+        return None
+    else:
+      entity_id = "{}.{}".format(device, entity)
+      if attribute == "all":
+        if entity_id in conf.ha_state:
+          return conf.ha_state[entity_id]
+        else:
+          return None
+      else:
+        if attribute in conf.ha_state[entity_id]:
+          return conf.ha_state[entity_id][attribute]
+        elif attribute in conf.ha_state[entity_id]["attributes"]:
+            return conf.ha_state[entity_id]["attributes"][attribute]
+        else:
+          return None
+
+  def set_state(self, entity_id, **kwargs):
+    self._check_entity(entity_id)
+    ha.log(conf.logger, "DEBUG", "set_state: {}, {}".format(entity_id, kwargs))
+    if conf.ha_key != "":
+      headers = {'x-ha-access': conf.ha_key}
+    else:
+      headers = {}
+    apiurl = "{}/api/states/{}".format(conf.ha_url, entity_id)
+    r = requests.post(apiurl, headers=headers, json = kwargs)
+    r.raise_for_status()
+    return r.json()
+
+  def listen_state(self, function, entity = None, **kwargs):
+    name = self.name
+    if entity != None and "." in entity:
+      self._check_entity(entity)
+    if name not in conf.callbacks:
+        conf.callbacks[name] = {}
+    handle = uuid.uuid4()
+    conf.callbacks[name][handle] = {"name": name, "id": conf.objects[name]["id"], "type": "state", "function": function, "entity": entity, "kwargs": kwargs}
+    return handle
+    
+  def cancel_listen_state(self, handle):
+    name = self.name
+    ha.log(conf.logger, "DEBUG", "Canceling listen_state for {}".format(name))
+    if name in conf.callbacks and handle in conf.callbacks[name]:
+      del conf.callbacks[name][handle]
+    if name in conf.callbacks and conf.callbacks[name] == {}:
+      del conf.callbacks[name]
+  
+  def info_listen_state(self, handle):
+    name = self.name
+    ha.log(conf.logger, "DEBUG", "Calling info_listen_state for {}".format(name))
+    if name in conf.callbacks and handle in conf.callbacks[name]:
+      callback = conf.callbacks[name][handle]
+      return (callback["entity"], callback["kwargs"].get("attribute", None), ha.sanitize_state_kwargs(callback["kwargs"]))
+    else:
+      raise ValueError("Invalid handle: {}".format(handle))
+#
+# Event
+#
+
+  def fire_event(self, event, **kwargs):
+    ha.log(conf.logger, "DEBUG", "fire_event: {}, {}".format(event, kwargs))
+    if conf.ha_key != "":
+      headers = {'x-ha-access': conf.ha_key}
+    else:
+      headers = {}
+    apiurl = "{}/api/events/{}".format(conf.ha_url, event)
+    r = requests.post(apiurl, headers=headers, json = kwargs)
+    r.raise_for_status()
+    return r.json()
+
+  def listen_event(self, function, event, **kwargs):
+    name = self.name
+    if name not in conf.callbacks:
+        conf.callbacks[name] = {}
+    handle = uuid.uuid4()
+    conf.callbacks[name][handle] = {"name": name, "id": conf.objects[name]["id"], "type": "event", "function": function, "event": event, "kwargs": kwargs}
+    return handle
+
+  def cancel_listen_event(self, handle):
+    name = self.name
+    ha.log(conf.logger, "DEBUG", "Canceling listen_event for {}".format(name))
+    if name in conf.callbacks and handle in conf.callbacks[name]:
+      del conf.callbacks[name][handle]
+    if name in conf.callbacks and conf.callbacks[name] == {}:
+      del conf.callbacks[name]
+  
+  def info_listen_event(self, handle):
+    name = self.name
+    ha.log(conf.logger, "DEBUG", "Calling info_listen_event for {}".format(name))
+    if name in conf.callbacks and handle in conf.callbacks[name]:
+      callback = conf.callbacks[name][handle]
+      return (callback["event"], callback["kwargs"].copy())
+    else:
+      raise ValueError("Invalid handle: {}".format(handle))
+#
+# Service
+#
+   
+  def call_service(self, service, **kwargs):
+    self._check_service(service)    
+    d, s = service.split("/")
+    ha.log(conf.logger, "DEBUG", "call_service: {}/{}, {}".format(d, s, kwargs))
+    if conf.ha_key != "":
+      headers = {'x-ha-access': conf.ha_key}
+    else:
+      headers = {}
+    apiurl = "{}/api/services/{}/{}".format(conf.ha_url, d, s)
+    r = requests.post(apiurl, headers=headers, json = kwargs)
+    r.raise_for_status()
+    return r.json()
+    
+  def turn_on(self, entity_id, **kwargs):
+    self._check_entity(entity_id)
+    if kwargs == {}:
+      rargs = {"entity_id": entity_id}
+    else:
+      rargs = kwargs
+      rargs["entity_id"] = entity_id
+    self.call_service("homeassistant/turn_on", **rargs)
+    
+  def turn_off(self, entity_id):
+    self._check_entity(entity_id)
+    self.call_service("homeassistant/turn_off", entity_id = entity_id)
+
+  def toggle(self, entity_id):
+    self._check_entity(entity_id)
+    self.call_service("homeassistant/toggle", entity_id = entity_id)
+  
+  def select_value(self, entity_id, value):
+    self._check_entity(entity_id)
+    rargs = {"entity_id": entity_id, "value": value}
+    self.call_service("input_slider/select_value", **rargs)
+
+  def notify(self, message, title=None):
+    args ={}
+    args["message"] = message
+    if title != None:
+      args["title"] = title
+    self.call_service("notify/notify", **args)
+
+  def persistent_notification(self, message, title=None, id=None):
+    args ={}
+    args["message"] = message
+    if title != None:
+      args["title"] = title
+    if id != None:
+      args["notification_id"] = id
+    self.call_service("persistent_notification/create", **args)
+
+#
+# Time
+#
+
+  def convert_utc(self, utc):
+    return datetime.datetime(*map(int, re.split('[^\d]', utc)[:-1])) + datetime.timedelta(minutes=ha.get_tz_offset())
+    
+  def sun_up(self):
+    return conf.sun["next_rising"] > conf.sun["next_setting"]
+
+  def sun_down(self):
+    return conf.sun["next_rising"] < conf.sun["next_setting"]
+    
+  def sunrise(self):
+    return ha.sunrise()
+
+  def sunset(self):
+    return ha.sunset()
+    
+  def parse_time(self, time_str):
+    return ha.parse_time(time_str)
+  
+  def now_is_between(self, start_time_str, end_time_str):
+    return ha.now_is_between(start_time_str, end_time_str, self.name)
+        
+#
+# Scheduler
+#
+        
+  def cancel_timer(self, handle):
+    name = self.name
+    ha.cancel_timer(name, handle)
+    
+  def info_timer(self, handle):
+    name = self.name
+    ha.log(conf.logger, "DEBUG", "Calling info_timer for {}".format(name))
+    if name in conf.schedule and handle in conf.schedule[name]:
+      callback = conf.schedule[name][handle]
+      return (datetime.datetime.fromtimestamp(callback["timestamp"]), callback["interval"], ha.sanitize_timer_kwargs(callback["kwargs"]))
+    else:
+      raise ValueError("Invalid handle: {}".format(handle))
+
+         
+  def run_in(self, callback, seconds, **kwargs):
+    name = self.name
+    ha.log(conf.logger, "DEBUG", "Registering run_in in {} seconds for {}".format(seconds, name))  
+    # convert seconds to an int if possible since a common pattern is to pass this through from the config file which is a string
+    exec_time = ha.get_now_ts() + int(seconds)
+    handle = ha.insert_schedule(name, exec_time, callback, False, None, **kwargs)
+    return handle
+
+  def run_once(self, callback, start, **kwargs):
+    name = self.name
+    now = ha.get_now()
+    today = now.date()
+    event = datetime.datetime.combine(today, start)
+    if event < now:
+      one_day = datetime.timedelta(days=1)
+      event = event + one_day
+    exec_time = event.timestamp()
+    handle = ha.insert_schedule(name, exec_time, callback, False, None, **kwargs)
+    return handle
+
+  def run_at(self, callback, start, **kwargs):
+    name = self.name
+    now = ha.get_now()
+    if start < now:
+      raise ValueError("{}: run_at() Start time must be in the future".format(self.name))
+    exec_time = start.timestamp()
+    handle = ha.insert_schedule(name, exec_time, callback, False, None, **kwargs)
+    return handle
+
+  def run_daily(self, callback, start, **kwargs):
+    name = self.name
+    now = ha.get_now()
+    today = now.date()
+    event = datetime.datetime.combine(today, start)
+    if event < now:
+      event = event + datetime.timedelta(days=1)
+    handle = self.run_every(callback, event, 24 * 60 * 60, **kwargs)
+    return handle
+    
+  def run_hourly(self, callback, start, **kwargs):
+    name = self.name
+    now = ha.get_now()
+    if start == None:
+      event = now + datetime.timedelta(hours=1)
+    else:
+      event = now
+      event = event.replace(minute = start.minute, second = start.second)
+      if event < now:
+        event = event + datetime.timedelta(hours=1)    
+    handle = self.run_every(callback, event, 60 * 60, **kwargs)
+    return handle  
+
+  def run_minutely(self, callback, start, **kwargs):
+    name = self.name
+    now = ha.get_now()
+    if start == None:
+      event = now + datetime.timedelta(minutes=1)
+    else:
+      event = now
+      event = event.replace(second = start.second)
+      if event < now:
+        event = event + datetime.timedelta(minutes=1)
+    handle = self.run_every(callback, event, 60, **kwargs)
+    return handle  
+
+  def run_every(self, callback, start, interval, **kwargs):
+    name = self.name
+    now = ha.get_now()
+    if start < now:
+      raise ValueError("start cannot be in the past")
+    ha.log(conf.logger, "DEBUG", "Registering run_every starting {} in {}s intervals for {}".format(start, interval, name))  
+    exec_time = start.timestamp()
+    handle = ha.insert_schedule(name, exec_time, callback, True, None, interval = interval, **kwargs)
+    return handle
+ 
+  def _schedule_sun(self, name, type, callback, **kwargs):
+    event = ha.calc_sun(type)
+    handle = ha.insert_schedule(name, event, callback, True, type, **kwargs)
+
+ 
+  def run_at_sunset(self, callback, **kwargs):
+    name = self.name
+    ha.log(conf.logger, "DEBUG", "Registering run_at_sunset with kwargs = {} for {}".format(kwargs, name))    
+    handle = self._schedule_sun(name, "next_setting", callback, **kwargs)
+    return handle
+
+  def run_at_sunrise(self, callback, **kwargs):
+    name = self.name
+    ha.log(conf.logger, "DEBUG", "Registering run_at_sunrise with kwargs = {} for {}".format(kwargs, name))    
+    handle = self._schedule_sun(name, "next_rising", callback, **kwargs)
+    return handle