import traceback
import json

import aiohttp
from aiohttp import web
import asyncio

from appdaemon import utils as utils


class WSHandler:
    def __init__(self, ADStream, app, path, ad):

        self.AD = ad
        self.ADStream = ADStream
        self.app = app

        self.logger = ad.logging.get_child("_stream")
        self.access = ad.logging.get_access()

        self.app.router.add_get(path, self.wshandler)

    async def wshandler(self, request):
        #
        # We have a connection
        #
        # Add handler
        await self.ADStream.on_connect(request)

    def makeStream(self, ad, request, **kwargs):
        return WSStream(ad, request, **kwargs)


class WSStream:
    def __init__(self, ad, request, **kwargs):

        self.request = request
        self.on_message = kwargs["on_message"]
        self.on_disconnect = kwargs["on_disconnect"]

        self.logger = ad.logging.get_child("_stream")
        self.access = ad.logging.get_access()
<<<<<<< HEAD
        self.ws = None
=======
        self.client_name = kwargs.get("client_name")

    def set_client_name(self, client_name):
        self.client_name = client_name
>>>>>>> 581f1e81

    async def run(self):
        self.lock = asyncio.Lock()
        self.ws = web.WebSocketResponse()
        await self.ws.prepare(self.request)

        try:
            while True:
                msg = await self.ws.receive()
                if msg.type == aiohttp.WSMsgType.TEXT:
                    try:
                        msg = json.loads(msg.data)
                        await self.on_message(msg)
                    except ValueError:
                        self.logger.warning("Unexpected error in JSON conversion when receiving from stream")
                        self.logger.debug("-" * 60)
                        self.logger.debug("BAD JSON Data: {}", msg.data)
                        self.logger.debug("-" * 60)
                        self.logger.debug(traceback.format_exc())
                        self.logger.debug("-" * 60)
                elif msg.type == aiohttp.WSMsgType.ERROR:
                    self.access.info("WebSocket connection closed with exception {}", self.ws.exception())
        except Exception:
            self.logger.debug("-" * 60)
            self.logger.debug("Unexpected client disconnection from client %s", self.client_name)
            self.logger.debug("-" * 60)
            self.logger.debug(traceback.format_exc())
            self.logger.debug("-" * 60)
        finally:
            await self.on_disconnect()
            self.logger.debug("Closing websocket ...")
            await self.ws.close()
            self.logger.debug("Done")

    async def sendclient(self, data):
        try:
            async with self.lock:
                await self.ws.send_json(data, dumps=utils.convert_json)

        except TypeError as e:
            self.logger.debug("-" * 60)
            self.logger.warning("Unexpected error in JSON conversion when writing to stream from %s", self.client_name)
            self.logger.debug("Data is: %s", data)
            self.logger.debug("Error is: %s", e)
            self.logger.debug("-" * 60)

        except Exception:
            self.logger.debug("-" * 60)
            self.logger.debug("Client disconnected unexpectedly")
            self.access.info("Client disconnected unexpectedly from %s", self.client_name)
            self.logger.debug("-" * 60)
            self.logger.debug(traceback.format_exc())
            self.logger.debug("-" * 60)<|MERGE_RESOLUTION|>--- conflicted
+++ resolved
@@ -40,14 +40,11 @@
 
         self.logger = ad.logging.get_child("_stream")
         self.access = ad.logging.get_access()
-<<<<<<< HEAD
         self.ws = None
-=======
         self.client_name = kwargs.get("client_name")
 
     def set_client_name(self, client_name):
         self.client_name = client_name
->>>>>>> 581f1e81
 
     async def run(self):
         self.lock = asyncio.Lock()
