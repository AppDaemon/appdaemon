--- conflicted
+++ resolved
@@ -135,24 +135,15 @@
         # Call its initialize function
 
         try:
-<<<<<<< HEAD
-            if self.AD.threading.validate_callback_sig(name, "initialize", init):
-                if asyncio.iscoroutinefunction(init):
-                    await init()
-                else:
-                    await utils.run_in_executor(self, init)
-                await self.set_state(name, state="idle")
-                
-                await self.increase_active_apps(name)
-                
-=======
-            await utils.run_in_executor(self, init)
+            if asyncio.iscoroutinefunction(init):
+                await init()
+            else:
+                await utils.run_in_executor(self, init)
             await self.set_state(name, state="idle")
             await self.increase_active_apps(name)
 
         except TypeError as e:
             self.AD.threading.report_callback_sig(name, "initialize", init, {})
->>>>>>> 7ed38e92
         except:
             error_logger = logging.getLogger("Error.{}".format(name))
             error_logger.warning('-' * 60)
