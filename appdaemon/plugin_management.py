import sys
import os
import traceback
import datetime
import asyncio
import async_timeout
import copy

from appdaemon.appdaemon import AppDaemon
import appdaemon.utils as utils


class PluginBase:

    """
    Base class for plugins to set up _logging
    """

    def __init__(self, ad: AppDaemon, name, args):

        self.AD = ad
        self.logger = self.AD.logging.get_child(name)

    def set_log_level(self, level):
        self.logger.setLevel(self.AD.logging.log_levels[level])


class Plugins:

    required_meta = ["latitude", "longitude", "elevation", "time_zone"]

    def __init__(self, ad: AppDaemon, kwargs):

        self.AD = ad
        self.plugins = kwargs
        self.stopping = False

        self.plugin_meta = {}
        self.plugin_objs = {}
        self.last_plugin_state = {}

        self.logger = ad.logging.get_child("_plugin_management")
        self.error = self.AD.logging.get_error()

        #
        # Register Plugin Services
        #
        self.AD.services.register_service("appdaemon", "plugin", "start", self.manage_services)
        self.AD.services.register_service("appdaemon", "plugin", "stop", self.manage_services)
        self.AD.services.register_service("appdaemon", "plugin", "restart", self.manage_services)
        self.AD.services.register_service("appdaemon", "plugin", "enable", self.manage_services)
        #self.AD.services.register_service("appdaemon", "plugin", "reload", self.manage_services)

        # Add built in plugins to path

        moddir = "{}/plugins".format(os.path.dirname(__file__))

        plugins = [f.path for f in os.scandir(moddir) if f.is_dir(follow_symlinks=True)]

        for plugin in plugins:
            sys.path.insert(0, plugin)

        # Now custom plugins

        self.custom_plugins = []

        if os.path.isdir(os.path.join(self.AD.config_dir, "custom_plugins")):
<<<<<<< HEAD
            self.custom_plugins = [f.path for f in os.scandir(os.path.join(self.AD.config_dir, "custom_plugins")) if f.is_dir(follow_symlinks=True)]
=======
            plugins = [
                f.path
                for f in os.scandir(os.path.join(self.AD.config_dir, "custom_plugins"))
                if f.is_dir(follow_symlinks=True)
            ]
>>>>>>> 27ac81c2

            for plugin in self.custom_plugins:
                sys.path.insert(0, plugin)

        if self.plugins is not None:
            for name in self.plugins:
                self.start_plugin(name, True)
    
    async def set_state(self, name, **kwargs):
        nameId = name.lower().replace(" ", "_")
        # not a fully qualified entity name
        if name.find(".") == -1:
            entity_id = "plugin.{}".format(nameId)
        else:
            entity_id = name

<<<<<<< HEAD
        await self.AD.state.set_state("_plugin_management", "admin", entity_id, _silent=True, **kwargs)
=======
                    if "refresh_delay" not in self.plugins[name]:
                        self.plugins[name]["refresh_delay"] = 600

                    if "refresh_timeout" not in self.plugins[name]:
                        self.plugins[name]["refresh_timeout"] = 30

                    basename = self.plugins[name]["type"]
                    type = self.plugins[name]["type"]
                    module_name = "{}plugin".format(basename)
                    class_name = "{}Plugin".format(basename.capitalize())

                    full_module_name = None
                    for plugin in plugins:
                        if os.path.basename(plugin) == type:
                            full_module_name = "{}".format(module_name)
                            self.logger.info(
                                "Loading Custom Plugin %s using class %s from module %s", name, class_name, module_name,
                            )
                            break

                    if full_module_name is None:
                        #
                        # Not a custom plugin, assume it's a built in
                        #
                        full_module_name = "{}".format(module_name)
                        self.logger.info(
                            "Loading Plugin %s using class %s from module %s", name, class_name, module_name,
                        )
                    try:
>>>>>>> 27ac81c2

    async def get_state(self, name, **kwargs):
        nameId = name.lower().replace(" ", "_")
        # not a fully qualified entity name
        if name.find(".") == -1:
            entity_id = "plugin.{}".format(nameId)
        else:
            entity_id = name

        return await self.AD.state.get_state("_plugin_management", "admin", entity_id, **kwargs)
    
    async def add_entity(self, name, state, attributes):
        nameId = name.lower().replace(" ", "_")
        # not a fully qualified entity name
        if name.find(".") == -1:
            entity_id = "plugin.{}".format(nameId)
        else:
            entity_id = name

        await self.AD.state.add_entity("admin", entity_id, state, attributes)
    
    def start_plugin(self, name, init=False):
        if init:
            self.AD.loop.create_task(self.add_entity(name, "loaded", {"args": self.plugins[name]}))

        if "disable" in self.plugins[name] and self.plugins[name]["disable"] is True:
            self.AD.loop.create_task(self.set_state(name, state="disabled"))
            self.logger.info("Plugin '%s' disabled", name)

        else:

            if "refresh_delay" not in self.plugins[name]:
                self.plugins[name]["refresh_delay"] = 600

<<<<<<< HEAD
            if "refresh_timeout" not in self.plugins[name]:
                self.plugins[name]["refresh_timeout"] = 30

            basename = self.plugins[name]["type"]
            type = self.plugins[name]["type"]
            module_name = "{}plugin".format(basename)
            class_name = "{}Plugin".format(basename.capitalize())

            full_module_name = None
            for plugin in self.custom_plugins:
                if os.path.basename(plugin) == type:
                    full_module_name = "{}".format(module_name)
                    self.logger.info("Loading Custom Plugin %s using class %s from module %s", name, class_name, module_name)
                    break

            if full_module_name is None:
                #
                # Not a custom plugin, assume it's a built in
                #
                full_module_name = "{}".format(module_name)
                self.logger.info("Loading Plugin %s using class %s from module %s", name, class_name, module_name)
            try:
                
                mod = __import__(full_module_name, globals(), locals(), [module_name], 0)

                app_class = getattr(mod, class_name)

                plugin = app_class(self.AD, name, self.plugins[name])

                namespace = plugin.get_namespace()

                if namespace in self.plugin_objs:
                    raise ValueError("Duplicate namespace: {}".format(namespace))
                
                if "namespace" not in self.plugins[name]:
                    self.plugins[name]["namespace"] = namespace

                self.plugin_objs[namespace] = {"object": plugin, "active": False, "name" : name}

                self.AD.loop.create_task(plugin.get_updates())
                self.AD.loop.create_task(self.set_state(name, state="running"))

            except:
                self.AD.loop.create_task(self.set_state(name, state="initialize_error"))
                self.logger.warning("error loading plugin: %s - ignoring", name)
                self.logger.warning('-' * 60)
                self.logger.warning(traceback.format_exc())
                self.logger.warning('-' * 60)
=======
                        if namespace in self.plugin_objs:
                            raise ValueError("Duplicate namespace: {}".format(namespace))

                        if "namespace" not in self.plugins[name]:
                            self.plugins[name]["namespace"] = namespace

                        self.plugin_objs[namespace] = {
                            "object": plugin,
                            "active": False,
                        }

                        self.AD.loop.create_task(plugin.get_updates())
                    except Exception:
                        self.logger.warning("error loading plugin: %s - ignoring", name)
                        self.logger.warning("-" * 60)
                        self.logger.warning(traceback.format_exc())
                        self.logger.warning("-" * 60)
>>>>>>> 27ac81c2

    def stop(self):
        self.logger.debug("stop() called for plugin_management")
        self.stopping = True

        namespaces = copy.deepcopy(list(self.plugin_objs.keys()))
        for namespace in namespaces:
            self.stop_plugin(namespace)
    
    def stop_plugin(self, namespace):
        if namespace in self.plugin_objs:
            self.plugin_objs[namespace]["object"].stop()

            name = self.plugin_objs[namespace]["name"]

            del self.plugin_objs[namespace] # remove the plugin object
            self.AD.loop.create_task(self.set_state(name, state="stopped"))

            if not self.stopping:
                self.AD.loop.create_task(
                    self.AD.events.process_event(
                        namespace, {"event_type": "plugin_stopped", "data": {"name": name}})
                )

    def restart_plugin(self, plugin):
        for namespace in self.plugin_objs:
            if self.plugin_objs[namespace]["name"] == plugin:
                self.stop_plugin(namespace)
                break

        self.start_plugin(plugin)

    def run_plugin_utility(self):
        for plugin in self.plugin_objs:
            if hasattr(self.plugin_objs[plugin]["object"].utility(), "utility"):
                self.plugin_objs[plugin]["object"].utility()

    def process_meta(self, meta, namespace):

        if meta is not None:
            for key in self.required_meta:
                if getattr(self.AD, key) is None:
                    if key in meta:
                        # We have a value so override
                        setattr(self.AD, key, meta[key])

    def get_plugin(self, plugin):
        return self.plugins[plugin]

    async def get_plugin_object(self, name):
        if name in self.plugin_objs:
            return self.plugin_objs[name]["object"]
        else:
            return None

    def get_plugin_from_namespace(self, namespace):
        if self.plugins is not None:
            for name in self.plugins:
                if "namespace" in self.plugins[name] and self.plugins[name]["namespace"] == namespace:
                    return name
                if "namespace" not in self.plugins[name] and namespace == "default":
                    return name
        else:
            return None

    async def notify_plugin_started(self, name, namespace, meta, state, first_time=False):
        self.logger.debug("Plugin started: %s", name)
        try:
            self.last_plugin_state[namespace] = datetime.datetime.now()

            self.logger.debug("Plugin started meta: %s = %s", name, meta)

            self.process_meta(meta, namespace)

            if not self.stopping:
                self.plugin_meta[namespace] = meta
                self.AD.state.set_namespace_state(namespace, state)

                if not first_time:
                    await self.AD.app_management.check_app_updates(
                        self.get_plugin_from_namespace(namespace), mode="init"
                    )
                else:
                    self.logger.info("Got initial state from namespace %s", namespace)

                self.plugin_objs[namespace]["active"] = True
                await self.AD.events.process_event(namespace, {"event_type": "plugin_started", "data": {"name": name}})
        except Exception:
            self.error.warning("-" * 60)
            self.error.warning("WARNING", "Unexpected error during notify_plugin_started()")
            self.error.warning("WARNING", "-" * 60)
            self.error.warning("WARNING", traceback.format_exc())
            self.error.warning("WARNING", "-" * 60)
            if self.AD.logging.separate_error_log() is True:
                self.logger.warning("Logged an error to %s", self.AD.logging.get_filename("error_log"))

    async def notify_plugin_stopped(self, name, namespace):
        if not self.stopping:
            if namespace in self.plugin_objs: # meaning it wasn't stopped by a service
                print(namespace, " been stopped")
                self.plugin_objs[namespace]["active"] = False
                await self.AD.events.process_event(namespace, {"event_type": "plugin_stopped", "data": {"name": name}})

    async def get_plugin_meta(self, namespace):
        for name in self.plugins:
            if "namespace" not in self.plugins[name] and namespace == "default":
                return self.plugin_meta[namespace]
            elif "namespace" in self.plugins[name] and self.plugins[name]["namespace"] == namespace:
                return self.plugin_meta[namespace]

        return None

    async def wait_for_plugins(self):
        initialized = False
        while not initialized and self.stopping is False:
            initialized = True
            for plugin in self.plugin_objs:
                if self.plugin_objs[plugin]["active"] is False:
                    initialized = False
                    break
            await asyncio.sleep(1)

    async def update_plugin_state(self):
        for plugin in self.plugin_objs:
            if self.plugin_objs[plugin]["active"] is True:

                name = self.get_plugin_from_namespace(plugin)
                if datetime.datetime.now() - self.last_plugin_state[plugin] > datetime.timedelta(
                    seconds=self.plugins[name]["refresh_delay"]
                ):
                    try:
                        self.logger.debug("Refreshing %s state", name)

                        with async_timeout.timeout(self.plugins[name]["refresh_timeout"], loop=self.AD.loop):
                            state = await self.plugin_objs[plugin]["object"].get_complete_state()

                        if state is not None:
                            self.AD.state.update_namespace_state(plugin, state)

                    except asyncio.TimeoutError:
                        self.logger.warning(
                            "Timeout refreshing %s state - retrying in 10 minutes", plugin,
                        )
                    except Exception:
                        self.logger.warning(
                            "Unexpected error refreshing %s state - retrying in 10 minutes", plugin,
                        )
                    finally:
                        self.last_plugin_state[plugin] = datetime.datetime.now()

    def required_meta_check(self):
        OK = True
        for key in self.required_meta:
            if getattr(self.AD, key) is None:
                # No value so bail
                self.logger.error("Required attribute not set or obtainable from any plugin: %s", key)
                OK = False
        return OK

    async def get_plugin_api(self, plugin_name, name, _logging, args, config, app_config, global_vars):
        if plugin_name in self.plugins:
            plugin = self.plugins[plugin_name]
            module_name = "{}api".format(plugin["type"])
            mod = __import__(module_name, globals(), locals(), [module_name], 0)
            app_class = getattr(mod, plugin["type"].title())
            api = app_class(self.AD, name, _logging, args, config, app_config, global_vars)
            if "namespace" in plugin:
                api.set_namespace(plugin["namespace"])
            else:
                api.set_namespace("default")
            return api

        else:
            self.logger.warning("Unknown Plugin Configuration in get_plugin_api()")
            return None
    
    async def manage_services(self, namespace, domain, service, kwargs):
        plugin = None
        if "plugin" in kwargs:
            plugin = kwargs["plugin"]

        elif service == "reload":
            return # not supported yet

        else:
            self.logger.warning("Plugin not specified when calling '%s' service. Specify Plugin", service)
            return None

        if service != "reload" and plugin not in self.plugins:
            self.logger.warning("Specified Plugin '%s' is not a valid Plugin", plugin)
            return None

        if service == "start":
            await utils.run_in_executor(self, self.start_plugin, plugin)
        
        elif service == "stop":
            namespace = self.plugins[plugin]["namespace"]
            await utils.run_in_executor(self, self.stop_plugin, namespace)
        
        elif service == "restart":
            await utils.run_in_executor(self, self.restart_plugin, plugin)

        elif service == "enable":
            self.plugins[plugin]["disable"] = False<|MERGE_RESOLUTION|>--- conflicted
+++ resolved
@@ -65,15 +65,11 @@
         self.custom_plugins = []
 
         if os.path.isdir(os.path.join(self.AD.config_dir, "custom_plugins")):
-<<<<<<< HEAD
-            self.custom_plugins = [f.path for f in os.scandir(os.path.join(self.AD.config_dir, "custom_plugins")) if f.is_dir(follow_symlinks=True)]
-=======
-            plugins = [
+            self.custom_plugins = [
                 f.path
                 for f in os.scandir(os.path.join(self.AD.config_dir, "custom_plugins"))
                 if f.is_dir(follow_symlinks=True)
             ]
->>>>>>> 27ac81c2
 
             for plugin in self.custom_plugins:
                 sys.path.insert(0, plugin)
@@ -90,39 +86,7 @@
         else:
             entity_id = name
 
-<<<<<<< HEAD
         await self.AD.state.set_state("_plugin_management", "admin", entity_id, _silent=True, **kwargs)
-=======
-                    if "refresh_delay" not in self.plugins[name]:
-                        self.plugins[name]["refresh_delay"] = 600
-
-                    if "refresh_timeout" not in self.plugins[name]:
-                        self.plugins[name]["refresh_timeout"] = 30
-
-                    basename = self.plugins[name]["type"]
-                    type = self.plugins[name]["type"]
-                    module_name = "{}plugin".format(basename)
-                    class_name = "{}Plugin".format(basename.capitalize())
-
-                    full_module_name = None
-                    for plugin in plugins:
-                        if os.path.basename(plugin) == type:
-                            full_module_name = "{}".format(module_name)
-                            self.logger.info(
-                                "Loading Custom Plugin %s using class %s from module %s", name, class_name, module_name,
-                            )
-                            break
-
-                    if full_module_name is None:
-                        #
-                        # Not a custom plugin, assume it's a built in
-                        #
-                        full_module_name = "{}".format(module_name)
-                        self.logger.info(
-                            "Loading Plugin %s using class %s from module %s", name, class_name, module_name,
-                        )
-                    try:
->>>>>>> 27ac81c2
 
     async def get_state(self, name, **kwargs):
         nameId = name.lower().replace(" ", "_")
@@ -157,7 +121,6 @@
             if "refresh_delay" not in self.plugins[name]:
                 self.plugins[name]["refresh_delay"] = 600
 
-<<<<<<< HEAD
             if "refresh_timeout" not in self.plugins[name]:
                 self.plugins[name]["refresh_timeout"] = 30
 
@@ -170,7 +133,9 @@
             for plugin in self.custom_plugins:
                 if os.path.basename(plugin) == type:
                     full_module_name = "{}".format(module_name)
-                    self.logger.info("Loading Custom Plugin %s using class %s from module %s", name, class_name, module_name)
+                    self.logger.info(
+                        "Loading Custom Plugin %s using class %s from module %s", name, class_name, module_name,
+                        )
                     break
 
             if full_module_name is None:
@@ -195,7 +160,11 @@
                 if "namespace" not in self.plugins[name]:
                     self.plugins[name]["namespace"] = namespace
 
-                self.plugin_objs[namespace] = {"object": plugin, "active": False, "name" : name}
+                self.plugin_objs[namespace] = {
+                            "object": plugin,
+                            "active": False,
+                            "name" : name
+                        }
 
                 self.AD.loop.create_task(plugin.get_updates())
                 self.AD.loop.create_task(self.set_state(name, state="running"))
@@ -203,28 +172,9 @@
             except:
                 self.AD.loop.create_task(self.set_state(name, state="initialize_error"))
                 self.logger.warning("error loading plugin: %s - ignoring", name)
-                self.logger.warning('-' * 60)
+                self.logger.warning("-" * 60)
                 self.logger.warning(traceback.format_exc())
-                self.logger.warning('-' * 60)
-=======
-                        if namespace in self.plugin_objs:
-                            raise ValueError("Duplicate namespace: {}".format(namespace))
-
-                        if "namespace" not in self.plugins[name]:
-                            self.plugins[name]["namespace"] = namespace
-
-                        self.plugin_objs[namespace] = {
-                            "object": plugin,
-                            "active": False,
-                        }
-
-                        self.AD.loop.create_task(plugin.get_updates())
-                    except Exception:
-                        self.logger.warning("error loading plugin: %s - ignoring", name)
-                        self.logger.warning("-" * 60)
-                        self.logger.warning(traceback.format_exc())
-                        self.logger.warning("-" * 60)
->>>>>>> 27ac81c2
+                self.logger.warning("-" * 60)
 
     def stop(self):
         self.logger.debug("stop() called for plugin_management")
@@ -239,6 +189,7 @@
             self.plugin_objs[namespace]["object"].stop()
 
             name = self.plugin_objs[namespace]["name"]
+            self.AD.http.stream.stream_unregister(name)
 
             del self.plugin_objs[namespace] # remove the plugin object
             self.AD.loop.create_task(self.set_state(name, state="stopped"))
@@ -274,11 +225,15 @@
     def get_plugin(self, plugin):
         return self.plugins[plugin]
 
-    async def get_plugin_object(self, name):
-        if name in self.plugin_objs:
-            return self.plugin_objs[name]["object"]
-        else:
-            return None
+    async def get_plugin_object(self, namespace):
+        if namespace in self.plugin_objs:
+            return self.plugin_objs[namespace]["object"]
+        
+        for name in self.plugins:
+            if "namespaces" in self.plugins[name] and namespace in self.plugins[name]["namespaces"]:
+                return self.plugin_objs[self.plugins[name]["namespace"]]["object"]
+            
+        return None
 
     def get_plugin_from_namespace(self, namespace):
         if self.plugins is not None:
@@ -290,9 +245,18 @@
         else:
             return None
 
-    async def notify_plugin_started(self, name, namespace, meta, state, first_time=False):
+    async def notify_plugin_started(self, name, ns, meta, state, first_time=False):
         self.logger.debug("Plugin started: %s", name)
         try:
+            namespaces = []
+            if isinstance(ns, dict): #its a dictionary, so there is namespace mapping involved
+                namespace = ns["namespace"]
+                namespaces.extend(ns["namespaces"])
+                self.plugins[name]["namespaces"] = namespaces
+
+            else:
+                namespace = ns
+
             self.last_plugin_state[namespace] = datetime.datetime.now()
 
             self.logger.debug("Plugin started meta: %s = %s", name, meta)
@@ -301,7 +265,17 @@
 
             if not self.stopping:
                 self.plugin_meta[namespace] = meta
-                self.AD.state.set_namespace_state(namespace, state)
+
+                if namespaces != []: # there are multiple namesapces
+                    for namesp in namespaces:
+
+                        if state[namesp] != None:
+                            self.AD.state.set_namespace_state(namesp, state[namesp])
+
+                    # AD plugin has no namespace for data of its own
+
+                else:
+                    self.AD.state.set_namespace_state(namespace, state)
 
                 if not first_time:
                     await self.AD.app_management.check_app_updates(
@@ -324,7 +298,6 @@
     async def notify_plugin_stopped(self, name, namespace):
         if not self.stopping:
             if namespace in self.plugin_objs: # meaning it wasn't stopped by a service
-                print(namespace, " been stopped")
                 self.plugin_objs[namespace]["active"] = False
                 await self.AD.events.process_event(namespace, {"event_type": "plugin_stopped", "data": {"name": name}})
 
@@ -353,16 +326,21 @@
 
                 name = self.get_plugin_from_namespace(plugin)
                 if datetime.datetime.now() - self.last_plugin_state[plugin] > datetime.timedelta(
-                    seconds=self.plugins[name]["refresh_delay"]
+                        seconds=self.plugins[name]["refresh_delay"]
                 ):
                     try:
                         self.logger.debug("Refreshing %s state", name)
 
-                        with async_timeout.timeout(self.plugins[name]["refresh_timeout"], loop=self.AD.loop):
+                        with async_timeout.timeout(self.plugins[name]["refresh_timeout"], loop=self.AD.loop) as t:
                             state = await self.plugin_objs[plugin]["object"].get_complete_state()
 
                         if state is not None:
-                            self.AD.state.update_namespace_state(plugin, state)
+                            if "namespaces" in self.plugins[name]: #its a plugin using namespace mapping like adplugin so expecting a list
+                                namespace = self.plugins[name]["namespaces"]
+                            else:
+                                namespace = plugin
+
+                            self.AD.state.update_namespace_state(namespace, state)
 
                     except asyncio.TimeoutError:
                         self.logger.warning(
