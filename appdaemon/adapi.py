--- conflicted
+++ resolved
@@ -19,14 +19,10 @@
     #
     # Internal parameters
     #
-<<<<<<< HEAD
-    def __init__(self, ad: AppDaemon, name, logging_obj, args, config, app_config, global_vars):
-=======
 
     def __init__(
         self, ad: AppDaemon, name, logging_obj, args, config, app_config, global_vars
     ):
->>>>>>> 8400af6c
         # Store args
 
         self.AD = ad
@@ -49,10 +45,7 @@
             userlog = self.get_user_log(args["log"])
             if userlog is not None:
                 self.logger = userlog
-<<<<<<< HEAD
-=======
         self.dialogflow_v = 2
->>>>>>> 8400af6c
 
     @staticmethod
     def _sub_stack(msg):
@@ -221,16 +214,9 @@
         namespace = self._get_namespace(**kwargs)
         if "namespace" in kwargs:
             del kwargs["namespace"]
-<<<<<<< HEAD
         return utils.run_coroutine_threadsafe(self,
                                               self.AD.logging.add_log_callback(namespace, self.name, callback, level,
                                                                                **kwargs))
-=======
-        return utils.run_coroutine_threadsafe(
-            self,
-            self.AD.logging.add_log_callback(namespace, self.name, cb, level, **kwargs),
-        )
->>>>>>> 8400af6c
 
     def cancel_listen_log(self, handle):
         """Cancels the log callback for the App.
@@ -349,7 +335,6 @@
     #
 
     def set_app_pin(self, pin):
-<<<<<<< HEAD
         """Sets an App to be pinned or unpinned.
 
         Args:
@@ -409,26 +394,6 @@
 
         """
         return utils.run_coroutine_threadsafe(self, self.AD.threading.get_pin_thread(self.name))
-=======
-        utils.run_coroutine_threadsafe(
-            self, self.AD.threading.set_app_pin(self.name, pin)
-        )
-
-    def get_app_pin(self):
-        return utils.run_coroutine_threadsafe(
-            self, self.AD.threading.get_app_pin(self.name)
-        )
-
-    def set_pin_thread(self, thread):
-        utils.run_coroutine_threadsafe(
-            self, self.AD.threading.set_pin_thread(self.name, thread)
-        )
-
-    def get_pin_thread(self):
-        return utils.run_coroutine_threadsafe(
-            self, self.AD.threading.get_pin_thread(self.name)
-        )
->>>>>>> 8400af6c
 
     #
     # Namespace
@@ -494,7 +459,6 @@
     #
 
     def get_app(self, name):
-<<<<<<< HEAD
         """Gets the instantiated object of another app running within the system.
 
         This is useful for calling functions or accessing variables that reside
@@ -513,11 +477,6 @@
 
         """
         return utils.run_coroutine_threadsafe(self, self.AD.app_management.get_app(name))
-=======
-        return utils.run_coroutine_threadsafe(
-            self, self.AD.app_management.get_app(name)
-        )
->>>>>>> 8400af6c
 
     def _check_entity(self, namespace, entity):
         if "." not in entity:
@@ -713,7 +672,6 @@
         return None
 
     def set_production_mode(self, mode=True):
-<<<<<<< HEAD
         """Deactivates or activates the production mode in AppDaemon.
 
         When called without declaring passing any arguments, mode defaults to ``True``.
@@ -726,8 +684,6 @@
             The specified mode or ``None`` if a wrong parameter is passed.
 
         """
-=======
->>>>>>> 8400af6c
         if not isinstance(mode, bool):
             self.logger.warning("%s not a valid parameter for Production Mode", mode)
             return None
@@ -823,28 +779,9 @@
     # Dialogflow
     #
 
-<<<<<<< HEAD
-    @staticmethod
-    def get_apiai_intent(data):
-        """Gets the intent's action from the Google Home response.
-
-        Args:
-            data: Response received from Google Home.
-
-        Returns:
-            A string representing the Intent from the interaction model that was requested,
-            or ``None``, if no action was received.
-
-        Examples:
-            >>> intent = ADAPI.get_apiai_intent(data)
-
-        """
-        if "queryResult" in data and "action" in data["result"]:
-=======
     def get_dialogflow_intent(self, data):
         if "result" in data and "action" in data["result"]:
             self.dialogflow_v = 1
->>>>>>> 8400af6c
             return data["result"]["action"]
         elif "queryResult" in data and "action" in data["queryResult"]:
             self.dialogflow_v = 2
@@ -853,33 +790,10 @@
             return None
 
     @staticmethod
-<<<<<<< HEAD
-    def get_apiai_slot_value(data, slot=None):
-        """Gets slots' values from the interaction model.
-
-        Args:
-            data: Response received from Google Home.
-            slot (str): Name of the slot. If a name is not specified, all slots will be returned
-                as a dictionary. If a name is specified but is not found, ``None`` will be returned.
-
-        Returns:
-            A string representing the value of the slot from the interaction model, or a hash of slots.
-
-        Examples:
-            >>> beer_type = ADAPI.get_apiai_intent(data, "beer_type")
-            >>> all_slots = ADAPI.get_apiai_intent(data)
-
-        """
-        if "queryResult" in data and \
-                "contexts" in data["result"]:
-            req = data.get('result')
-            contexts = req.get('contexts', [{}])
-=======
     def get_dialogflow_slot_value(data, slot=None):
         if "result" in data:
             # using V1 API
             contexts = data["result"]["contexts"][0]
->>>>>>> 8400af6c
             if contexts:
                 parameters = contexts.get("parameters")
             else:
@@ -906,29 +820,6 @@
         else:
             return None
 
-<<<<<<< HEAD
-    @staticmethod
-    def format_apiai_response(speech=None):
-        """Formats a response to be returned to Google Home, including speech.
-
-        Args:
-            speech (str): The text for Google Home to say.
-
-        Returns:
-            None.
-
-        Examples:
-            >>> ADAPI.format_apiai_response(speech = "Hello World")
-
-        """
-        speech = \
-            {
-                "speech": speech,
-                "source": "Appdaemon",
-                "displayText": speech
-            }
-
-=======
     def format_dialogflow_response(self, speech=None):
         if self.dialogflow_v == 1:
             speech = {"speech": speech, "source": "Appdaemon", "displayText": speech}
@@ -936,7 +827,6 @@
             speech = {"fulfillmentText": speech, "source": "Appdaemon"}
         else:
             speech = None
->>>>>>> 8400af6c
         return speech
 
     #
@@ -952,22 +842,11 @@
             card (str): Text for the card.
             title (str): Title for the card.
 
-<<<<<<< HEAD
         Returns:
             None.
 
-        Examples:
-            >>> ADAPI.format_alexa_response(speech = "Hello World", card = "Greetings to the world", title = "Hello")
-
-        """
-        response = \
-            {
-                "shouldEndSession": True
-            }
-=======
         response = {"shouldEndSession": True}
->>>>>>> 8400af6c
-
+        """
         if speech is not None:
             response["outputSpeech"] = {"type": "PlainText", "text": speech}
 
@@ -1066,14 +945,12 @@
 
             >>> self.register_endpoint(my_callback)
             >>> self.register_callback(alexa_cb, "alexa")
-
         """
         if name is None:
             ep = self.name
         else:
             ep = name
         if self.AD.http is not None:
-<<<<<<< HEAD
             return utils.run_coroutine_threadsafe(self, self.AD.http.register_endpoint(callback, ep))
         else:
             self.logger.warning("register_endpoint for %s filed - HTTP component is not configured", name)
@@ -1093,21 +970,6 @@
 
         """
         utils.run_coroutine_threadsafe(self, self.AD.http.unregister_endpoint(handle, self.name))
-=======
-            return utils.run_coroutine_threadsafe(
-                self, self.AD.http.register_endpoint(cb, ep)
-            )
-        else:
-            self.logger.warning(
-                "register_endpoint for %s filed - HTTP component is not configured",
-                name,
-            )
-
-    def unregister_endpoint(self, handle):
-        utils.run_coroutine_threadsafe(
-            self, self.AD.http.unregister_endpoint(handle, self.name)
-        )
->>>>>>> 8400af6c
 
     #
     # State
@@ -1240,14 +1102,8 @@
             self._check_entity(namespace, entity)
 
         self.logger.debug("Calling listen_state for %s", self.name)
-<<<<<<< HEAD
         return utils.run_coroutine_threadsafe(self, self.AD.state.add_state_callback(name, namespace, entity, callback,
                                                                                      kwargs))
-=======
-        return utils.run_coroutine_threadsafe(
-            self, self.AD.state.add_state_callback(name, namespace, entity, cb, kwargs)
-        )
->>>>>>> 8400af6c
 
     def cancel_listen_state(self, handle):
         """Cancels a ``listen_state()`` callback.
@@ -1272,7 +1128,6 @@
         )
 
     def info_listen_state(self, handle):
-<<<<<<< HEAD
         """Gets information on state a callback from its handle.
 
         Args:
@@ -1349,16 +1204,6 @@
             >>> state = self.get_state("light.office_1", attribute="all")
 
         """
-=======
-        self.logger.debug("Calling info_listen_state for %s", self.name)
-        return utils.run_coroutine_threadsafe(
-            self, self.AD.state.info_state_callback(handle, self.name)
-        )
-
-    def get_state(
-        self, entity_id=None, attribute=None, default=None, copy=True, **kwargs
-    ):
->>>>>>> 8400af6c
         namespace = self._get_namespace(**kwargs)
         if "namespace" in kwargs:
             del kwargs["namespace"]
@@ -1409,13 +1254,7 @@
         if "namespace" in kwargs:
             del kwargs["namespace"]
 
-<<<<<<< HEAD
         return utils.run_coroutine_threadsafe(self, self.AD.state.set_state(self.name, namespace, entity_id, **kwargs))
-=======
-        return utils.run_coroutine_threadsafe(
-            self, self.AD.state.set_state(self.name, namespace, entity_id, **kwargs)
-        )
->>>>>>> 8400af6c
 
     #
     # Service
@@ -1536,15 +1375,8 @@
 
         _name = self.name
         self.logger.debug("Calling listen_event for %s", self.name)
-<<<<<<< HEAD
         return utils.run_coroutine_threadsafe(self, self.AD.events.add_event_callback(_name, namespace, callback, event,
                                                                                       **kwargs))
-=======
-        return utils.run_coroutine_threadsafe(
-            self,
-            self.AD.events.add_event_callback(_name, namespace, cb, event, **kwargs),
-        )
->>>>>>> 8400af6c
 
     def cancel_listen_event(self, handle):
         """Cancels a callback for a specific event.
@@ -1616,7 +1448,6 @@
     # Time
     #
 
-<<<<<<< HEAD
     def parse_utc_string(self, utc_string):
         """Converts a UTC to its string representation.
 
@@ -1638,26 +1469,6 @@
             (datetime.datetime.now()
              - datetime.datetime.utcnow()).total_seconds())
         ) / 60  # round for taking time twice
-=======
-    def parse_utc_string(self, s):
-        return (
-            datetime.datetime(*map(int, re.split("[^\d]", s)[:-1])).timestamp()
-            + self.get_tz_offset() * 60
-        )
-
-    @staticmethod
-    def get_tz_offset():
-        utc_offset_min = (
-            int(
-                round(
-                    (
-                        datetime.datetime.now() - datetime.datetime.utcnow()
-                    ).total_seconds()
-                )
-            )
-            / 60
-        )  # round for taking time twice
->>>>>>> 8400af6c
         utc_offset_h = utc_offset_min / 60
 
         # we do not handle 1/2 h timezone offsets
@@ -1711,7 +1522,6 @@
         return utils.run_coroutine_threadsafe(self, self.AD.sched.sun_down())
 
     def parse_time(self, time_str, name=None, aware=False):
-<<<<<<< HEAD
         """Creates a `time` object from its string representation.
 
         This functions takes a string representation of a time, or sunrise,
@@ -1791,16 +1601,6 @@
             2019-08-16 06:33:17
         """
         return utils.run_coroutine_threadsafe(self, self.AD.sched.parse_datetime(time_str, name, aware))
-=======
-        return utils.run_coroutine_threadsafe(
-            self, self.AD.sched.parse_time(time_str, name, aware)
-        )
-
-    def parse_datetime(self, time_str, name=None, aware=False):
-        return utils.run_coroutine_threadsafe(
-            self, self.AD.sched.parse_datetime(time_str, name, aware)
-        )
->>>>>>> 8400af6c
 
     def get_now(self):
         """Returns the current Local Date and Time.
@@ -1822,7 +1622,6 @@
         """
         return utils.run_coroutine_threadsafe(self, self.AD.sched.get_now_ts())
 
-<<<<<<< HEAD
     def now_is_between(self, start_time, end_time, name=None):
         """Determines is the current `time` is within the specified start and end times.
 
@@ -1857,12 +1656,6 @@
 
         """
         return utils.run_coroutine_threadsafe(self, self.AD.sched.now_is_between(start_time, end_time, name))
-=======
-    def now_is_between(self, start_time_str, end_time_str, name=None):
-        return utils.run_coroutine_threadsafe(
-            self, self.AD.sched.now_is_between(start_time_str, end_time_str, name)
-        )
->>>>>>> 8400af6c
 
     def sunrise(self, aware=False):
         """Returns a `datetime` object that represents the next time Sunrise will occur.
@@ -1893,7 +1686,6 @@
         return utils.run_coroutine_threadsafe(self, self.AD.sched.sunset(aware))
 
     def time(self):
-<<<<<<< HEAD
         """Returns a localised `time` object representing the current Local Time.
 
         Use this in preference to the standard Python ways to discover the current time,
@@ -1905,13 +1697,6 @@
 
         """
         return utils.run_coroutine_threadsafe(self, self.AD.sched.get_now()).astimezone(self.AD.tz).time()
-=======
-        return (
-            utils.run_coroutine_threadsafe(self, self.AD.sched.get_now())
-            .astimezone(self.AD.tz)
-            .time()
-        )
->>>>>>> 8400af6c
 
     def datetime(self, aware=False):
         """Returns a `datetime` object representing the current Local Date and Time.
@@ -1929,18 +1714,11 @@
 
         """
         if aware is True:
-<<<<<<< HEAD
             return utils.run_coroutine_threadsafe(self, self.AD.sched.get_now()).astimezone(self.AD.tz)
-=======
-            return utils.run_coroutine_threadsafe(
-                self, self.AD.sched.get_now()
-            ).astimezone(self.AD.tz)
->>>>>>> 8400af6c
         else:
             return utils.run_coroutine_threadsafe(self, self.AD.sched.get_now_naive())
 
     def date(self):
-<<<<<<< HEAD
         """Returns a localised `date` object representing the current Local Date.
 
         Use this in preference to the standard Python ways to discover the current date,
@@ -1952,13 +1730,6 @@
 
         """
         return utils.run_coroutine_threadsafe(self, self.AD.sched.get_now()).astimezone(self.AD.tz).date()
-=======
-        return (
-            utils.run_coroutine_threadsafe(self, self.AD.sched.get_now())
-            .astimezone(self.AD.tz)
-            .date()
-        )
->>>>>>> 8400af6c
 
     def get_timezone(self):
         """Returns the current time zone."""
@@ -1986,7 +1757,6 @@
         utils.run_coroutine_threadsafe(self, self.AD.sched.cancel_timer(name, handle))
 
     def info_timer(self, handle):
-<<<<<<< HEAD
         """Gets information on a scheduler event from its handle.
 
         Args:
@@ -2006,11 +1776,6 @@
 
         """
         return utils.run_coroutine_threadsafe(self, self.AD.sched.info_timer(handle, self.name))
-=======
-        return utils.run_coroutine_threadsafe(
-            self, self.AD.sched.info_timer(handle, self.name)
-        )
->>>>>>> 8400af6c
 
     def run_in(self, callback, delay, **kwargs):
         """Runs the callback in a defined number of seconds.
@@ -2057,20 +1822,10 @@
         self.logger.debug("Registering run_in in %s seconds for %s", delay, name)
         # convert seconds to an int if possible since a common pattern is to
         # pass this through from the config file which is a string
-<<<<<<< HEAD
         exec_time = self.get_now() + timedelta(seconds=int(delay))
         handle = utils.run_coroutine_threadsafe(self, self.AD.sched.insert_schedule(
             name, exec_time, callback, False, None, **kwargs
         ))
-=======
-        exec_time = self.get_now() + timedelta(seconds=int(seconds))
-        handle = utils.run_coroutine_threadsafe(
-            self,
-            self.AD.sched.insert_schedule(
-                name, exec_time, callback, False, None, **kwargs
-            ),
-        )
->>>>>>> 8400af6c
         return handle
 
     def run_once(self, callback, start, **kwargs):
@@ -2438,27 +2193,11 @@
         if aware_start < now:
             raise ValueError("start cannot be in the past")
 
-<<<<<<< HEAD
         self.logger.debug("Registering run_every starting %s in %ss intervals for %s", aware_start, interval, name)
 
         handle = utils.run_coroutine_threadsafe(self,
                                                 self.AD.sched.insert_schedule(name, aware_start, callback, True,
                                                                               None, interval=interval, **kwargs))
-=======
-        self.logger.debug(
-            "Registering run_every starting %s in %ss intervals for %s",
-            aware_start,
-            interval,
-            name,
-        )
-
-        handle = utils.run_coroutine_threadsafe(
-            self,
-            self.AD.sched.insert_schedule(
-                name, aware_start, callback, True, None, interval=interval, **kwargs
-            ),
-        )
->>>>>>> 8400af6c
         return handle
 
     def _schedule_sun(self, name, type_, callback, **kwargs):
@@ -2656,7 +2395,6 @@
         return utils.run_coroutine_threadsafe(self, self.AD.threading.get_thread_info())
 
     def get_scheduler_entries(self):
-<<<<<<< HEAD
         """Gets information on AppDaemon scheduler entries.
 
         Returns:
@@ -2681,55 +2419,3 @@
         """
         return utils.run_coroutine_threadsafe(self, self.AD.callbacks.get_callback_entries())
 
-=======
-        return utils.run_coroutine_threadsafe(
-            self, self.AD.sched.get_scheduler_entries()
-        )
-
-    def get_callback_entries(self):
-        return utils.run_coroutine_threadsafe(
-            self, self.AD.callbacks.get_callback_entries()
-        )
-
-    @staticmethod
-    def get_alexa_slot_value(data, slot=None):
-        if (
-            "request" in data
-            and "intent" in data["request"]
-            and "slots" in data["request"]["intent"]
-        ):
-            if slot is None:
-                return data["request"]["intent"]["slots"]
-            else:
-                if (
-                    slot in data["request"]["intent"]["slots"]
-                    and "value" in data["request"]["intent"]["slots"][slot]
-                ):
-                    return data["request"]["intent"]["slots"][slot]["value"]
-                else:
-                    return None
-        else:
-            return None
-
-    @staticmethod
-    def get_alexa_error(data):
-        if (
-            "request" in data
-            and "err" in data["request"]
-            and "message" in data["request"]["err"]
-        ):
-            return data["request"]["err"]["message"]
-        else:
-            return None
-
-    @staticmethod
-    def get_alexa_intent(data):
-        if (
-            "request" in data
-            and "intent" in data["request"]
-            and "name" in data["request"]["intent"]
-        ):
-            return data["request"]["intent"]["name"]
-        else:
-            return None
->>>>>>> 8400af6c
