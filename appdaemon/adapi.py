--- conflicted
+++ resolved
@@ -1733,11 +1733,7 @@
         """Registers a callback for a specific event, or any event.
 
         Args:
-<<<<<<< HEAD
-            callback: Function to be invoked when the requested state change occurs.
-=======
             callback: Function to be invoked when the event is fired.
->>>>>>> 4bbc246b
                 It must conform to the standard Event Callback format documented `here <APPGUIDE.html#about-event-callbacks>`__
             event (optional): Name of the event to subscribe to. Can be a standard
                 Home Assistant event such as `service_registered` or an arbitrary
