import uuid
import traceback
import os
from copy import copy, deepcopy
import datetime

import appdaemon.utils as utils
from appdaemon.appdaemon import AppDaemon


class State:
    def __init__(self, ad: AppDaemon):

        self.AD = ad

        self.state = {"default": {}, "admin": {}, "rules": {}}
        self.logger = ad.logging.get_child("_state")
        self.app_added_namespaces = []

        # Initialize User Defined Namespaces

        nspath = os.path.join(self.AD.config_dir, "namespaces")
        if not os.path.isdir(nspath):
            os.makedirs(nspath)

        for ns in self.AD.namespaces:
            writeback = self.AD.namespaces[ns].get("writeback", "safe")
            self.add_persistent_namespace(ns, writeback)
            self.logger.info("User Defined Namespace '%s' initialized", ns)

    async def add_namespace(self, namespace, writeback, persist, name=None):
        """Used to Add Namespaces from Apps"""

        if namespace in self.state:  # it already exists
            self.logger.warning("Namespace %s already exists. Cannot process add_namespace from %s", namespace, name)
            return False

        if persist is True:
            nspath_file = await utils.run_in_executor(self, self.add_persistent_namespace, namespace, writeback)

        else:
            nspath_file = None
            self.state[namespace] = {}

        self.app_added_namespaces.append(namespace)

        data = {
            "event_type": "__AD_NAMESPACE_ADDED",
            "data": {"namespace": namespace, "writeback": writeback, "database_filename": nspath_file},
        }

        await self.AD.events.process_event("admin", data)

        # TODO need to update and reload the admin page to show the new namespace in real-time

        return nspath_file

    async def namespace_exists(self, namespace):
        if namespace in self.state:
            return True
        else:
            return False

    async def remove_namespace(self, namespace):
        """Used to Remove Namespaces from Apps"""

        result = None
        if namespace in self.app_added_namespaces:
            result = self.state.pop(namespace)
            nspath_file = await utils.run_in_executor(self, self.remove_persistent_namespace, namespace)
            self.app_added_namespaces.remove(namespace)

            self.logger.warning("Namespace %s, has ben removed", namespace)

            data = {
                "event_type": "__AD_NAMESPACE_REMOVED",
                "data": {"namespace": namespace, "database_filename": nspath_file},
            }

            await self.AD.events.process_event("admin", data)

            # TODO need to update and reload the admin page to show the removed namespace in real-time

        elif namespace in self.state:
            self.logger.warning("Cannot delete namespace %s, as not an app defined namespace", namespace)

        else:
            self.logger.warning("Namespace %s doesn't exists", namespace)

        return result

    def add_persistent_namespace(self, namespace, writeback):
        """Used to add a database file for a created namespace"""

        try:
            nspath = os.path.join(self.AD.config_dir, "namespaces")
            safe = bool(writeback == "safe")

            nspath_file = os.path.join(nspath, f"{namespace}.db")
            self.state[namespace] = utils.PersistentDict(nspath_file, safe)

            self.logger.info("Persistent Namespace '%s' initialized", namespace)

        except Exception:
            self.logger.warning("-" * 60)
            self.logger.warning("Unexpected error in namespace setup")
            self.logger.warning("-" * 60)
            self.logger.warning(traceback.format_exc())
            self.logger.warning("-" * 60)

        return nspath_file

    def remove_persistent_namespace(self, namespace):
        """Used to remove the file for a created namespace"""

        try:
            nspath = os.path.join(self.AD.config_dir, "namespaces")
            database_file = f"{namespace}.db"
            nspath_file = os.path.join(nspath, database_file)

            if os.path.isfile(nspath_file) is True:  # if the file exists remove it
                os.remove(nspath_file)

        except Exception:
            self.logger.warning("-" * 60)
            self.logger.warning("Unexpected error in namespace removal")
            self.logger.warning("-" * 60)
            self.logger.warning(traceback.format_exc())
            self.logger.warning("-" * 60)

        return nspath_file

    async def list_namespaces(self):
        ns = []
        for namespace in self.state:
            ns.append(namespace)
        return ns

    def list_namespace_entities(self, namespace):
        et = []
        if namespace in self.state:
            for entity in self.state[namespace]:
                et.append(entity)
            return et
        else:
            return None

    def terminate(self):
        self.logger.debug("terminate() called for state")
        self.logger.info("Saving all namespaces")
        self.save_all_namespaces()

    async def add_state_callback(self, name, namespace, entity, cb, kwargs):  # noqa: C901
        if self.AD.threading.validate_pin(name, kwargs) is True:
            if "pin" in kwargs:
                pin_app = kwargs["pin"]
            else:
                pin_app = self.AD.app_management.objects[name]["pin_app"]

            if "pin_thread" in kwargs:
                pin_thread = kwargs["pin_thread"]
                pin_app = True
            else:
                pin_thread = self.AD.app_management.objects[name]["pin_thread"]

            #
            # Add the callback
            #

            async with self.AD.callbacks.callbacks_lock:
                if name not in self.AD.callbacks.callbacks:
                    self.AD.callbacks.callbacks[name] = {}

                handle = uuid.uuid4().hex
                self.AD.callbacks.callbacks[name][handle] = {
                    "name": name,
                    "id": self.AD.app_management.objects[name]["id"],
                    "type": "state",
                    "function": cb,
                    "entity": entity,
                    "namespace": namespace,
                    "pin_app": pin_app,
                    "pin_thread": pin_thread,
                    "kwargs": kwargs,
                }

            #
            # If we have a timeout parameter, add a scheduler entry to delete the callback later
            #
            if "timeout" in kwargs:
                exec_time = await self.AD.sched.get_now() + datetime.timedelta(seconds=int(kwargs["timeout"]))

                kwargs["__timeout"] = await self.AD.sched.insert_schedule(
                    name, exec_time, None, False, None, __state_handle=handle,
                )
            #
            # In the case of a quick_start parameter,
            # start the clock immediately if the device is already in the new state
            #
            if kwargs.get("immediate") is True:
                __duration = 0  # run it immediately
                __new_state = None
                __attribute = None
                run = False

                if entity is not None and entity in self.state[namespace]:
                    run = True

                    if "attribute" in kwargs:
                        __attribute = kwargs["attribute"]
                    if "new" in kwargs:
                        if __attribute is None and self.state[namespace][entity]["state"] == kwargs["new"]:
                            __new_state = kwargs["new"]
                        elif (
                            __attribute is not None
                            and __attribute in self.state[namespace][entity]["attributes"]
                            and self.state[namespace][entity]["attributes"][__attribute] == kwargs["new"]
                        ):
                            __new_state = kwargs["new"]
                        else:
                            run = False
                    else:  # use the present state of the entity
                        if __attribute is None and "state" in self.state[namespace][entity]:
                            __new_state = self.state[namespace][entity]["state"]
                        elif __attribute is not None:
                            if __attribute in self.state[namespace][entity]["attributes"]:
                                __new_state = self.state[namespace][entity]["attributes"][__attribute]
                            elif __attribute == "all":
                                __new_state = self.state[namespace][entity]

                    if "duration" in kwargs:
                        __duration = int(kwargs["duration"])
                if run:
                    exec_time = await self.AD.sched.get_now() + datetime.timedelta(seconds=__duration)

                    if kwargs.get("oneshot", False):
                        kwargs["__handle"] = handle

                    __scheduler_handle = await self.AD.sched.insert_schedule(
                        name,
                        exec_time,
                        cb,
                        False,
                        None,
                        __entity=entity,
                        __attribute=__attribute,
                        __old_state=None,
                        __new_state=__new_state,
                        **kwargs,
                    )

                    if __duration >= 1:  # it only stores it when needed
                        kwargs["__duration"] = __scheduler_handle

            await self.AD.state.add_entity(
                "admin",
                "state_callback.{}".format(handle),
                "active",
                {
                    "app": name,
                    "listened_entity": entity,
                    "function": cb.__name__,
                    "pinned": pin_app,
                    "pinned_thread": pin_thread,
                    "fired": 0,
                    "executed": 0,
                    "kwargs": kwargs,
                },
            )

            return handle
        else:
            return None

    async def cancel_state_callback(self, handle, name):
        executed = False
        async with self.AD.callbacks.callbacks_lock:

            if name in self.AD.callbacks.callbacks and handle in self.AD.callbacks.callbacks[name]:
                del self.AD.callbacks.callbacks[name][handle]
                await self.AD.state.remove_entity("admin", "state_callback.{}".format(handle))
                executed = True

            if name in self.AD.callbacks.callbacks and self.AD.callbacks.callbacks[name] == {}:
                del self.AD.callbacks.callbacks[name]

        if not executed:
            self.logger.warning(
                "Invalid callback handle '{}' in cancel_state_callback() from app {}".format(handle, name)
            )

        return executed

    async def info_state_callback(self, handle, name):
        async with self.AD.callbacks.callbacks_lock:
            if name in self.AD.callbacks.callbacks and handle in self.AD.callbacks.callbacks[name]:
                callback = self.AD.callbacks.callbacks[name][handle]
                return (
                    callback["namespace"],
                    callback["entity"],
                    callback["kwargs"].get("attribute", None),
                    self.sanitize_state_kwargs(self.AD.app_management.objects[name]["object"], callback["kwargs"]),
                )
            else:
                raise ValueError("Invalid handle: {}".format(handle))

    async def process_state_callbacks(self, namespace, state):
        data = state["data"]
        entity_id = data["entity_id"]
        self.logger.debug(data)
        device, entity = entity_id.split(".")

        # Process state callbacks

        removes = []
        async with self.AD.callbacks.callbacks_lock:
            for name in self.AD.callbacks.callbacks.keys():
                for uuid_ in self.AD.callbacks.callbacks[name]:
                    callback = self.AD.callbacks.callbacks[name][uuid_]
                    if callback["type"] == "state" and (
                        callback["namespace"] == namespace or callback["namespace"] == "global" or namespace == "global"
                    ):
                        cdevice = None
                        centity = None
                        if callback["entity"] is not None:
                            if "." not in callback["entity"]:
                                cdevice = callback["entity"]
                                centity = None
                            else:
                                cdevice, centity = callback["entity"].split(".")
                        if callback["kwargs"].get("attribute") is None:
                            cattribute = "state"
                        else:
<<<<<<< HEAD
                            cdevice, centity = callback["entity"].split(".")
                    if callback["kwargs"].get("attribute") is None:
                        cattribute = "state"
                    else:
                        cattribute = callback["kwargs"].get("attribute")

                    cold = callback["kwargs"].get("old")
                    cnew = callback["kwargs"].get("new")
                    callback["kwargs"]["user_id"] = state["context"].get("user_id")
                    
                    executed = False
                    if cdevice is None:
                        executed = await self.AD.threading.check_and_dispatch_state(
                            name, callback["function"], entity_id,
                            cattribute,
                            data['new_state'],
                            data['old_state'],
                            cold, cnew,
                            callback["kwargs"],
                            uuid_,
                            callback["pin_app"],
                            callback["pin_thread"]
                        )
                    elif centity is None:
                        if device == cdevice:
=======
                            cattribute = callback["kwargs"].get("attribute")

                        cold = callback["kwargs"].get("old")
                        cnew = callback["kwargs"].get("new")

                        executed = False
                        if cdevice is None:
                            executed = await self.AD.threading.check_and_dispatch_state(
                                name,
                                callback["function"],
                                entity_id,
                                cattribute,
                                data["new_state"],
                                data["old_state"],
                                cold,
                                cnew,
                                callback["kwargs"],
                                uuid_,
                                callback["pin_app"],
                                callback["pin_thread"],
                            )
                        elif centity is None:
                            if device == cdevice:
                                executed = await self.AD.threading.check_and_dispatch_state(
                                    name,
                                    callback["function"],
                                    entity_id,
                                    cattribute,
                                    data["new_state"],
                                    data["old_state"],
                                    cold,
                                    cnew,
                                    callback["kwargs"],
                                    uuid_,
                                    callback["pin_app"],
                                    callback["pin_thread"],
                                )

                        elif device == cdevice and entity == centity:
>>>>>>> 7491611c
                            executed = await self.AD.threading.check_and_dispatch_state(
                                name,
                                callback["function"],
                                entity_id,
                                cattribute,
                                data["new_state"],
                                data["old_state"],
                                cold,
                                cnew,
                                callback["kwargs"],
                                uuid_,
                                callback["pin_app"],
                                callback["pin_thread"],
                            )

                        # Remove the callback if appropriate
                        if executed is True:
                            remove = callback["kwargs"].get("oneshot", False)
                            if remove is True:
                                removes.append({"name": callback["name"], "uuid": uuid_})

        for remove in removes:
            await self.cancel_state_callback(remove["uuid"], remove["name"])

    async def entity_exists(self, namespace, entity):
        if namespace in self.state and entity in self.state[namespace]:
            return True
        else:
            return False

    def get_entity(self, namespace=None, entity_id=None, name=None):
        if namespace is None:
            return deepcopy(self.state)

        if entity_id is None:
            if namespace in self.state:
                return deepcopy(self.state[namespace])
            else:
                self.logger.warning("Unknown namespace: %s requested by %s", namespace, name)
                return None

        if namespace in self.state:
            if entity_id in self.state[namespace]:
                return deepcopy(self.state[namespace][entity_id])
            else:
                self.logger.warning("Unknown entity: %s requested by %s", entity_id, name)
                return None
        else:
            self.logger.warning("Unknown namespace: %s requested by %s", namespace, name)
            return None

    async def remove_entity(self, namespace, entity):
        """Removes an entity.

        If the namespace does not have a plugin associated with it, the entity will be removed locally only.
        If a plugin is associated, the entity will be removed via the plugin and locally.

        Args:
            namespace (str): Namespace for the event to be fired in.
            entity (str): Name of the entity.

        Returns:
            None.

        """
        # print("remove {}:{}".format(namespace, entity))

        self.logger.debug("remove_entity() %s %s", namespace, entity)
        plugin = await self.AD.plugins.get_plugin_object(namespace)

        if hasattr(plugin, "remove_entity"):
            # We assume that the event will come back to us via the plugin
            await plugin.remove_entity(namespace, entity)

        if entity in self.state[namespace]:
            self.state[namespace].pop(entity)
            data = {"event_type": "__AD_ENTITY_REMOVED", "data": {"entity_id": entity}}
            self.AD.loop.create_task(self.AD.events.process_event(namespace, data))

    async def add_entity(self, namespace, entity, state, attributes=None):
        if await self.entity_exists(namespace, entity):
            return

        attrs = {}
        if isinstance(attributes, dict):
            attrs.update(attributes)

        state = {
            "entity_id": entity,
            "state": state,
            "last_changed": utils.dt_to_str(datetime.datetime(1970, 1, 1, 0, 0, 0, 0)),
            "attributes": attrs,
        }

        self.state[namespace][entity] = state

        data = {
            "event_type": "__AD_ENTITY_ADDED",
            "data": {"entity_id": entity, "state": state},
        }

        self.AD.loop.create_task(self.AD.events.process_event(namespace, data))

    async def get_state(self, name, namespace, entity_id=None, attribute=None, default=None, copy=True):
        self.logger.debug("get_state: %s.%s %s %s", entity_id, attribute, default, copy)

        maybe_copy = lambda data: deepcopy(data) if copy else data  # noqa: E731

        if entity_id is not None and "." in entity_id:
            if not await self.entity_exists(namespace, entity_id):
                return default
            state = self.state[namespace][entity_id]
            if attribute is None and "state" in state:
                return maybe_copy(state["state"])
            if attribute == "all":
                return maybe_copy(state)
            if attribute in state["attributes"]:
                return maybe_copy(state["attributes"][attribute])
            if attribute in state:
                return maybe_copy(state[attribute])
            return default

        if attribute is not None:
            raise ValueError("{}: Querying a specific attribute is only possible for a single entity".format(name))

        if entity_id is None:
            return maybe_copy(self.state[namespace])

        domain = entity_id.split(".", 1)[0]
        return {
            entity_id: maybe_copy(state)
            for entity_id, state in self.state[namespace].items()
            if entity_id.split(".", 1)[0] == domain
        }

    def parse_state(self, entity, namespace, **kwargs):
        self.logger.debug("parse_state: %s, %s", entity, kwargs)

        if entity in self.state[namespace]:
            new_state = self.state[namespace][entity]
        else:
            # Its a new state entry
            new_state = {"attributes": {}}

        if "state" in kwargs:
            new_state["state"] = kwargs["state"]
            del kwargs["state"]

        if "attributes" in kwargs:
            if kwargs.get("replace", False):
                new_state["attributes"] = kwargs["attributes"]
            else:
                new_state["attributes"].update(kwargs["attributes"])
        else:
            new_state["attributes"].update(kwargs)

        # API created entities won't necessarily have entity_id set
        new_state["entity_id"] = entity

        return new_state

    async def add_to_state(self, name, namespace, entity_id, i):
        value = await self.get_state(name, namespace, entity_id)
        if value is not None:
            value += i
            await self.set_state(name, namespace, entity_id, state=value)

    async def add_to_attr(self, name, namespace, entity_id, attr, i):
        state = await self.get_state(name, namespace, entity_id, attribute="all")
        if state is not None:
            state["attributes"][attr] = copy(state["attributes"][attr]) + i
            await self.set_state(name, namespace, entity_id, attributes=state["attributes"])

    def set_state_simple(self, namespace, entity_id, state):
        #
        # Set state without any checks or triggering amy evernts, and only if the entity exists
        #
        if namespace in self.state and entity_id in self.state[namespace]:
            self.state[namespace][entity_id] = state

    async def state_services(self, namespace, domain, service, kwargs):
        self.logger.debug("state_services: %s, %s, %s, %s", namespace, domain, service, kwargs)
        if service in ["add_entity", "remove_entity", "set"]:

            if "entity_id" not in kwargs:
                self.logger.warning("Entity not specified in %s service call: %s", service, kwargs)
                return

            else:
                entity_id = kwargs["entity_id"]
                del kwargs["entity_id"]

        elif service in ["add_namespace", "remove_namespace"]:

            if "namespace" not in kwargs:
                self.logger.warning("Namespace not specified in %s service call: %s", service, kwargs)
                return

            else:
                namespace = kwargs["namespace"]
                del kwargs["namespace"]

        if service == "set":
            await self.set_state(domain, namespace, entity_id, **kwargs)

        elif service == "remove_entity":
            await self.remove_entity(namespace, entity_id)

        elif service == "add_entity":
            state = kwargs.get("state")
            attributes = kwargs.get("attributes")
            await self.add_entity(namespace, entity_id, state, attributes)

        elif service == "add_namespace":
            writeback = kwargs.get("writeback")
            persist = kwargs.get("persist")
            await self.add_namespace(namespace, writeback, persist, kwargs.get("name"))

        elif service == "remove_namespace":
            await self.remove_namespace(namespace)

        else:
            self.logger.warning("Unknown service in state service call: %s", kwargs)

    async def set_state(self, name, namespace, entity, **kwargs):
        self.logger.debug("set_state(): %s, %s", entity, kwargs)
        if entity in self.state[namespace]:
            old_state = deepcopy(self.state[namespace][entity])
        else:
            old_state = {"state": None, "attributes": {}}
        new_state = self.parse_state(entity, namespace, **kwargs)
        new_state["last_changed"] = utils.dt_to_str((await self.AD.sched.get_now()).replace(microsecond=0), self.AD.tz)
        self.logger.debug("Old state: %s", old_state)
        self.logger.debug("New state: %s", new_state)
        if not await self.AD.state.entity_exists(namespace, entity):
            if not ("_silent" in kwargs and kwargs["_silent"] is True):
                self.logger.info("%s: Entity %s created in namespace: %s", name, entity, namespace)

        # Fire the plugin's state update if it has one

        plugin = await self.AD.plugins.get_plugin_object(namespace)

        if hasattr(plugin, "set_plugin_state"):
            # We assume that the state change will come back to us via the plugin
            self.logger.debug("sending event to plugin")
            result = await plugin.set_plugin_state(namespace, entity, **kwargs)
            if result is not None:
                if "entity_id" in result:
                    result.pop("entity_id")
                self.state[namespace][entity] = self.parse_state(entity, namespace, **result)
        else:
            # Set the state locally
            self.state[namespace][entity] = new_state
            # Fire the event locally
            self.logger.debug("sending event locally")
            data = {
                "event_type": "state_changed",
                "data": {"entity_id": entity, "new_state": new_state, "old_state": old_state},
            }

            #
            # Schedule this rather than awaiting to avoid locking ourselves out
            #
            # await self.AD.events.process_event(namespace, data)
            self.AD.loop.create_task(self.AD.events.process_event(namespace, data))

        return new_state

    def set_namespace_state(self, namespace, state, persist=False):
        if persist is True:
            self.add_persistent_namespace(namespace, "safe")
            self.state[namespace].update(state)
        else:
            # first in case it had been created before, it should be deleted
            self.remove_persistent_namespace(namespace)
            self.state[namespace] = state

    def update_namespace_state(self, namespace, state):
        if isinstance(namespace, list):  # if its a list, meaning multiple namespaces to be updated
            for ns in namespace:
                if state.get(ns) is not None:
                    self.state[ns].update(state[ns])
        else:
            self.state[namespace].update(state)

    async def save_namespace(self, namespace):
        if isinstance(self.state[namespace], utils.PersistentDict):
            self.state[namespace].sync()
        else:
            self.logger.warning("Namespace: %s cannot be saved", namespace)
        return None

    def save_all_namespaces(self):
        for ns in self.state:
            if isinstance(self.state[ns], utils.PersistentDict):
                self.state[ns].sync()

    def save_hybrid_namespaces(self):
        for ns in self.AD.namespaces:
            if self.AD.namespaces[ns].get("writeback") == "hybrid":
                self.state[ns].sync()

    #
    # Utilities
    #
    @staticmethod
    def sanitize_state_kwargs(app, kwargs):
        kwargs_copy = kwargs.copy()
        return utils._sanitize_kwargs(
            kwargs_copy,
            [
                "old",
                "new",
                "__attribute",
                "duration",
                "state",
                "__entity",
                "__duration",
                "__old_state",
                "__new_state",
                "oneshot",
                "pin_app",
                "pin_thread",
                "__delay",
                "__silent",
            ]
            + app.list_constraints(),
        )<|MERGE_RESOLUTION|>--- conflicted
+++ resolved
@@ -331,33 +331,6 @@
                         if callback["kwargs"].get("attribute") is None:
                             cattribute = "state"
                         else:
-<<<<<<< HEAD
-                            cdevice, centity = callback["entity"].split(".")
-                    if callback["kwargs"].get("attribute") is None:
-                        cattribute = "state"
-                    else:
-                        cattribute = callback["kwargs"].get("attribute")
-
-                    cold = callback["kwargs"].get("old")
-                    cnew = callback["kwargs"].get("new")
-                    callback["kwargs"]["user_id"] = state["context"].get("user_id")
-                    
-                    executed = False
-                    if cdevice is None:
-                        executed = await self.AD.threading.check_and_dispatch_state(
-                            name, callback["function"], entity_id,
-                            cattribute,
-                            data['new_state'],
-                            data['old_state'],
-                            cold, cnew,
-                            callback["kwargs"],
-                            uuid_,
-                            callback["pin_app"],
-                            callback["pin_thread"]
-                        )
-                    elif centity is None:
-                        if device == cdevice:
-=======
                             cattribute = callback["kwargs"].get("attribute")
 
                         cold = callback["kwargs"].get("old")
@@ -397,7 +370,6 @@
                                 )
 
                         elif device == cdevice and entity == centity:
->>>>>>> 7491611c
                             executed = await self.AD.threading.check_and_dispatch_state(
                                 name,
                                 callback["function"],
