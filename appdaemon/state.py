import datetime
import traceback
import uuid
from copy import copy, deepcopy
from logging import Logger
from pathlib import Path
from typing import TYPE_CHECKING, Any, Callable, Dict, List, Optional, Set, Union, overload

import appdaemon.utils as utils

if TYPE_CHECKING:
    from appdaemon.adbase import ADBase
    from appdaemon.appdaemon import AppDaemon


class State:
    """Subsystem container for tracking states

    Attributes:
        AD: Reference to the AppDaemon container object
    """

    AD: "AppDaemon"
    logger: Logger
    state: dict[str, dict[str, Any]]

    app_added_namespaces: Set[str]

    def __init__(self, ad: "AppDaemon"):
        self.AD = ad

        self.state = {"default": {}, "admin": {}, "rules": {}}
        self.logger = ad.logging.get_child("_state")
        self.app_added_namespaces = set()

        # Initialize User Defined Namespaces
        self.namespace_path.mkdir(exist_ok=True)

        for ns in self.AD.namespaces:
            writeback = self.AD.namespaces[ns].writeback
            self.AD.loop.create_task(self.add_persistent_namespace(ns, writeback))

    @property
    def namespace_path(self) -> Path:
        return self.AD.config_dir / "namespaces"

    # @property
    # def namespace_db_path(self) -> Path:
    #     return self.namespace_path /

    def namespace_db_path(self, namespace: str) -> Path:
        return self.namespace_path / f"{namespace}.db"

    async def add_namespace(self, namespace: str, writeback: str, persist: bool, name: str = None) -> Union[bool, Path]:
        """Used to Add Namespaces from Apps"""

        if self.namespace_exists(namespace):
            self.logger.warning("Namespace %s already exists. Cannot process add_namespace from %s", namespace, name)
            return False

        if persist:
            nspath_file = await self.add_persistent_namespace(namespace, writeback)
        else:
            nspath_file = None
            self.state[namespace] = {}

        self.app_added_namespaces.add(namespace)

        await self.AD.events.process_event(
            "admin",
            data={
                "event_type": "__AD_NAMESPACE_ADDED",
                "data": {"namespace": namespace, "writeback": writeback, "database_filename": nspath_file},
            },
        )

        return nspath_file

    def namespace_exists(self, namespace: str) -> bool:
        return namespace in self.state

    async def remove_namespace(self, namespace: str) -> dict[str, Any] | None:
        """Used to Remove Namespaces from Apps

        Fires an ``__AD_NAMESPACE_REMOVED`` event in the ``admin`` namespace if it's actually removed.
        """

        if result := self.state.pop(namespace, False):
            nspath_file = await self.remove_persistent_namespace(namespace)
            self.app_added_namespaces.remove(namespace)

            self.logger.warning("Namespace %s, has ben removed", namespace)

<<<<<<< HEAD
            await self.AD.events.process_event(
                "admin",
                {
                    "event_type": "__AD_NAMESPACE_REMOVED",
                    "data": {"namespace": namespace, "database_filename": nspath_file},
                },
            )
            # TODO need to update and reload the admin page to show the removed namespace in real-time
            return result
=======
            data = {
                "event_type": "__AD_NAMESPACE_REMOVED",
                "data": {"namespace": namespace, "database_filename": nspath_file},
            }

            await self.AD.events.process_event("admin", data)
>>>>>>> c5f2410a

        elif namespace in self.state:
            self.logger.warning("Cannot delete namespace %s, as not an app defined namespace", namespace)

        else:
            self.logger.warning("Namespace %s doesn't exists", namespace)

    @utils.executor_decorator
    def add_persistent_namespace(self, namespace: str, writeback: str) -> Path:
        """Used to add a database file for a created namespace"""

        try:
            if namespace in self.state and isinstance(self.state[namespace], utils.PersistentDict):
                self.logger.info("Persistent namespace '%s' already initialized", namespace)
                return

            ns_db_path = self.namespace_db_path(namespace).as_posix()
            safe = bool(writeback == "safe")
            self.state[namespace] = utils.PersistentDict(ns_db_path, safe)

            self.logger.info("Persistent namespace '%s' initialized", namespace)

        except Exception:
            self.logger.warning("-" * 60)
            self.logger.warning("Unexpected error in namespace setup")
            self.logger.warning("-" * 60)
            self.logger.warning(traceback.format_exc())
            self.logger.warning("-" * 60)

        return ns_db_path

    @utils.executor_decorator
    def remove_persistent_namespace(self, namespace: str) -> Path:
        """Used to remove the file for a created namespace"""

        try:
            ns_db_path = self.namespace_db_path(namespace)
            if ns_db_path.exists():
                ns_db_path.unlink()
            return ns_db_path
        except Exception:
            self.logger.warning("-" * 60)
            self.logger.warning("Unexpected error in namespace removal")
            self.logger.warning("-" * 60)
            self.logger.warning(traceback.format_exc())
            self.logger.warning("-" * 60)

    def list_namespaces(self) -> List[str]:
        return list(self.state.keys())

    def list_namespace_entities(self, namespace: str) -> List[str]:
        if entity_dict := self.state.get(namespace):
            return list(entity_dict.keys())

    def terminate(self):
        self.logger.debug("terminate() called for state")
        self.logger.info("Saving all namespaces")
        self.save_all_namespaces()

    async def add_state_callback(
            self,
            name: str,
            namespace: str,
            entity: str,
            cb: Callable,
            kwargs: dict[str, Any]
    ):  # noqa: C901
        # Filter none values, which might be present as defaults
        kwargs = {k: v for k, v in kwargs.items() if v is not None}

        if self.AD.threading.validate_pin(name, kwargs) is True:
            if "pin" in kwargs:
                pin_app = kwargs["pin"]
            else:
                pin_app = self.AD.app_management.objects[name].pin_app

            if "pin_thread" in kwargs:
                pin_thread = kwargs["pin_thread"]
                pin_app = True
            else:
                pin_thread = self.AD.app_management.objects[name].pin_thread

            #
            # Add the callback
            #

            async with self.AD.callbacks.callbacks_lock:
                if name not in self.AD.callbacks.callbacks:
                    self.AD.callbacks.callbacks[name] = {}

                handle = uuid.uuid4().hex
                self.AD.callbacks.callbacks[name][handle] = {
                    "name": name,
                    "id": self.AD.app_management.objects[name].id,
                    "type": "state",
                    "function": cb,
                    "entity": entity,
                    "namespace": namespace,
                    "pin_app": pin_app,
                    "pin_thread": pin_thread,
                    "kwargs": kwargs,
                }

            #
            # If we have a timeout parameter, add a scheduler entry to delete the callback later
            #
            if "timeout" in kwargs:
                timeout = kwargs.pop("timeout")
                exec_time = (await self.AD.sched.get_now()) + datetime.timedelta(seconds=int(timeout))

                kwargs["__timeout"] = await self.AD.sched.insert_schedule(
                    name=name,
                    aware_dt=exec_time,
                    callback=None,
                    repeat=False,
                    type_=None,
                    __state_handle=handle,
                )
            #
            # In the case of a quick_start parameter,
            # start the clock immediately if the device is already in the new state
            #
            if kwargs.get("immediate") is True:
                __duration = 0  # run it immediately
                __new_state = None
                __attribute = None
                run = False

                if entity is not None and entity in self.state[namespace]:
                    run = True

                    if "attribute" in kwargs:
                        __attribute = kwargs["attribute"]
                    if "new" in kwargs:
                        if __attribute is None and self.state[namespace][entity].get("state") == kwargs["new"]:
                            __new_state = kwargs["new"]
                        elif (
                            __attribute is not None
                            and self.state[namespace][entity]["attributes"].get(__attribute) == kwargs["new"]
                        ):
                            __new_state = kwargs["new"]
                        else:
                            run = False
                    else:  # use the present state of the entity
                        if __attribute is None and "state" in self.state[namespace][entity]:
                            __new_state = self.state[namespace][entity]["state"]
                        elif __attribute is not None:
                            if __attribute in self.state[namespace][entity]["attributes"]:
                                __new_state = self.state[namespace][entity]["attributes"][__attribute]
                            elif __attribute == "all":
                                __new_state = self.state[namespace][entity]

                    if "duration" in kwargs:
                        __duration = int(kwargs["duration"])
                if run:
                    exec_time = await self.AD.sched.get_now() + datetime.timedelta(seconds=__duration)

                    if kwargs.get("oneshot", False):
                        kwargs["__handle"] = handle

                    __scheduler_handle = await self.AD.sched.insert_schedule(
                        name=name,
                        aware_dt=exec_time,
                        callback=cb,
                        repeat=False,
                        type_=None,
                        __entity=entity,
                        __attribute=__attribute,
                        __old_state=None,
                        __new_state=__new_state,
                        **kwargs,
                    )

                    if __duration >= 1:  # it only stores it when needed
                        kwargs["__duration"] = __scheduler_handle

            await self.AD.state.add_entity(
                "admin",
                "state_callback.{}".format(handle),
                "active",
                {
                    "app": name,
                    "listened_entity": entity,
                    "function": cb.__name__,
                    "pinned": pin_app,
                    "pinned_thread": pin_thread,
                    "fired": 0,
                    "executed": 0,
                    "kwargs": kwargs,
                },
            )

            return handle
        else:
            return None

    async def cancel_state_callback(self, handle, name, silent=False):
        executed = False
        async with self.AD.callbacks.callbacks_lock:
            if name in self.AD.callbacks.callbacks and handle in self.AD.callbacks.callbacks[name]:
                del self.AD.callbacks.callbacks[name][handle]
                await self.AD.state.remove_entity("admin", "state_callback.{}".format(handle))
                executed = True

            if name in self.AD.callbacks.callbacks and self.AD.callbacks.callbacks[name] == {}:
                del self.AD.callbacks.callbacks[name]

        if not executed and not silent:
            self.logger.warning(
                "Invalid callback handle '{}' in cancel_state_callback() from app {}".format(handle, name)
            )

        return executed

    async def info_state_callback(self, handle, name):
        async with self.AD.callbacks.callbacks_lock:
            if name in self.AD.callbacks.callbacks and handle in self.AD.callbacks.callbacks[name]:
                callback = self.AD.callbacks.callbacks[name][handle]
                return (
                    callback["namespace"],
                    callback["entity"],
                    callback["kwargs"].get("attribute", None),
                    self.sanitize_state_kwargs(self.AD.app_management.objects[name].object, callback["kwargs"]),
                )
            else:
                raise ValueError("Invalid handle: {}".format(handle))

    async def process_state_callbacks(self, namespace, state):
        data = state["data"]
        entity_id = data["entity_id"]
        self.logger.debug(data)
        device, entity = entity_id.split(".")

        # Process state callbacks

        removes = []
        async with self.AD.callbacks.callbacks_lock:
            for name in self.AD.callbacks.callbacks.keys():
                for uuid_ in self.AD.callbacks.callbacks[name]:
                    callback = self.AD.callbacks.callbacks[name][uuid_]
                    if callback["type"] == "state" and (
                        callback["namespace"] == namespace or callback["namespace"] == "global" or namespace == "global"
                    ):
                        cdevice = None
                        centity = None
                        if callback["entity"] is not None:
                            if "." not in callback["entity"]:
                                cdevice = callback["entity"]
                                centity = None
                            else:
                                cdevice, centity = callback["entity"].split(".")
                        if callback["kwargs"].get("attribute") is None:
                            cattribute = "state"
                        else:
                            cattribute = callback["kwargs"].get("attribute")

                        cold = callback["kwargs"].get("old")
                        cnew = callback["kwargs"].get("new")

                        executed = False
                        if cdevice is None:
                            executed = await self.AD.threading.check_and_dispatch_state(
                                name,
                                callback["function"],
                                entity_id,
                                cattribute,
                                data["new_state"],
                                data["old_state"],
                                cold,
                                cnew,
                                callback["kwargs"],
                                uuid_,
                                callback["pin_app"],
                                callback["pin_thread"],
                            )
                        elif centity is None:
                            if device == cdevice:
                                executed = await self.AD.threading.check_and_dispatch_state(
                                    name,
                                    callback["function"],
                                    entity_id,
                                    cattribute,
                                    data["new_state"],
                                    data["old_state"],
                                    cold,
                                    cnew,
                                    callback["kwargs"],
                                    uuid_,
                                    callback["pin_app"],
                                    callback["pin_thread"],
                                )

                        elif device == cdevice and entity == centity:
                            executed = await self.AD.threading.check_and_dispatch_state(
                                name,
                                callback["function"],
                                entity_id,
                                cattribute,
                                data["new_state"],
                                data["old_state"],
                                cold,
                                cnew,
                                callback["kwargs"],
                                uuid_,
                                callback["pin_app"],
                                callback["pin_thread"],
                            )

                        # Remove the callback if appropriate
                        if executed is True:
                            remove = callback["kwargs"].get("oneshot", False)
                            if remove is True:
                                removes.append({"name": callback["name"], "uuid": uuid_})

        for remove in removes:
            await self.cancel_state_callback(remove["uuid"], remove["name"])

    def entity_exists(self, namespace: str, entity: str):
        return namespace in self.state and entity in self.state[namespace]

    def get_entity(self, namespace: Optional[str] = None, entity_id: Optional[str] = None, name: Optional[str] = None):
        if namespace is None:
            return deepcopy(self.state)

        if entity_id is None:
            if namespace in self.state:
                return deepcopy(self.state[namespace])
            else:
                self.logger.warning("Unknown namespace: %s requested by %s", namespace, name)
                return None

        if namespace in self.state:
            if entity_id in self.state[namespace]:
                return deepcopy(self.state[namespace][entity_id])
            else:
                self.logger.warning("Unknown entity: %s requested by %s", entity_id, name)
                return None
        else:
            self.logger.warning("Unknown namespace: %s requested by %s", namespace, name)
            return None

    async def remove_entity(self, namespace: str, entity: str) -> None:
        """Removes an entity.

        If the namespace does not have a plugin associated with it, the entity will be removed locally only.
        If a plugin is associated, the entity will be removed via the plugin and locally.

        Args:
            namespace (str): Namespace for the event to be fired in.
            entity (str): Name of the entity.

        Returns:
            None.

        """
        # print("remove {}:{}".format(namespace, entity))

        self.logger.debug("remove_entity() %s %s", namespace, entity)
        await self.remove_entity_simple(namespace, entity)

        plugin = self.AD.plugins.get_plugin_object(namespace)

        if hasattr(plugin, "remove_entity"):
            # We assume that the event will come back to us via the plugin
            return await plugin.remove_entity(namespace, entity)

    async def remove_entity_simple(self, namespace: str, entity_id: str) -> None:
        """Used to remove an internal AD entity

        Fires the ``__AD_ENTITY_REMOVED`` event in a new task
        """

        if entity_id in self.state[namespace]:
            self.state[namespace].pop(entity_id)
            data = {"event_type": "__AD_ENTITY_REMOVED", "data": {"entity_id": entity_id}}
            self.AD.loop.create_task(self.AD.events.process_event(namespace, data))

    async def add_entity(self, namespace: str, entity: str, state: Dict, attributes: Optional[Dict] = None):
        if self.entity_exists(namespace, entity):
            return

        attrs = {}
        if isinstance(attributes, dict):
            attrs.update(attributes)

        state = {
            "entity_id": entity,
            "state": state,
            "last_changed": utils.dt_to_str(datetime.datetime(1970, 1, 1, 0, 0, 0, 0)),
            "attributes": attrs,
        }

        self.state[namespace][entity] = state

        data = {
            "event_type": "__AD_ENTITY_ADDED",
            "data": {"entity_id": entity, "state": state},
        }

        self.AD.loop.create_task(self.AD.events.process_event(namespace, data))

    def get_state_simple(self, namespace, entity_id):
        # Simple sync version of get_state() primarily for use in entity objects, returns whole state for the entity
        if namespace not in self.state:
            raise ValueError(f"Namespace {namespace} not found for entity.state")
        if entity_id not in self.state[namespace]:
            raise ValueError(f"Entity {entity_id} not found in namespace {namespace} for entity.state")

        return self.state[namespace][entity_id]

    async def get_state(
        self,
        name: str,
        namespace: str,
        entity_id: Optional[str] = None,
        attribute: Optional[str] = None,
        default=None,
        copy: bool = True,
    ):
        self.logger.debug("get_state: %s.%s %s %s", entity_id, attribute, default, copy)

        def maybe_copy(data):
            return deepcopy(data) if copy else data

        if entity_id is not None and "." in entity_id:
            if not self.entity_exists(namespace, entity_id):
                return default
            state = self.state[namespace][entity_id]
            if attribute is None and "state" in state:
                return maybe_copy(state["state"])
            if attribute == "all":
                return maybe_copy(state)
            if attribute in state["attributes"]:
                return maybe_copy(state["attributes"][attribute])
            if attribute in state:
                return maybe_copy(state[attribute])
            return default

        if attribute is not None:
            raise ValueError("{}: Querying a specific attribute is only possible for a single entity".format(name))

        if entity_id is None:
            return maybe_copy(self.state[namespace])

        domain = entity_id.split(".", 1)[0]
        return {
            entity_id: maybe_copy(state)
            for entity_id, state in self.state[namespace].items()
            if entity_id.split(".", 1)[0] == domain
        }

    def parse_state(
        self,
        namespace: str,
        entity: str,
        state: Any | None = None,
        attributes: dict | None = None,
        replace: bool = False,
        **kwargs
    ):
        self.logger.debug(f"parse_state: {entity}, {kwargs}")

        if entity in self.state[namespace]:
            new_state = deepcopy(self.state[namespace][entity])
        else:
            # Its a new state entry
            new_state = {"attributes": {}}

        if state is not None:
            new_state["state"] = state

        new_attrs = attributes or dict()
        new_attrs.update(kwargs)

        if new_attrs:
            if replace:
                new_state['attributes'] = new_attrs
            else:
                new_state['attributes'].update(new_attrs)

        # API created entities won't necessarily have entity_id set
        new_state["entity_id"] = entity

        return new_state

    async def add_to_state(self, name: str, namespace: str, entity_id: str, i):
        value = await self.get_state(name, namespace, entity_id)
        if value is not None:
            value += i
            await self.set_state(name, namespace, entity_id, state=value)

    async def add_to_attr(self, name: str, namespace: str, entity_id: str, attr, i):
        state = await self.get_state(name, namespace, entity_id, attribute="all")
        if state is not None:
            state["attributes"][attr] = copy(state["attributes"][attr]) + i
            await self.set_state(name, namespace, entity_id, attributes=state["attributes"])

    async def state_services(self, namespace, domain, service, kwargs):
        self.logger.debug("state_services: %s, %s, %s, %s", namespace, domain, service, kwargs)
        if service in ["add_entity", "remove_entity", "set"]:
            if "entity_id" not in kwargs:
                self.logger.warning("Entity not specified in %s service call: %s", service, kwargs)
                return

            else:
                entity_id = kwargs["entity_id"]
                del kwargs["entity_id"]

        elif service in ["add_namespace", "remove_namespace"]:
            if "namespace" not in kwargs:
                self.logger.warning("Namespace not specified in %s service call: %s", service, kwargs)
                return

            else:
                namespace = kwargs["namespace"]
                del kwargs["namespace"]

        if service == "set":
            await self.set_state(domain, namespace, entity_id, **kwargs)

        elif service == "remove_entity":
            await self.remove_entity(namespace, entity_id)

        elif service == "add_entity":
            state = kwargs.get("state")
            attributes = kwargs.get("attributes")
            await self.add_entity(namespace, entity_id, state, attributes)

        elif service == "add_namespace":
            writeback = kwargs.get("writeback")
            persist = kwargs.get("persist")
            await self.add_namespace(namespace, writeback, persist, kwargs.get("name"))

        elif service == "remove_namespace":
            await self.remove_namespace(namespace)

        else:
            self.logger.warning("Unknown service in state service call: %s", kwargs)

    @overload
    async def set_state(
            self, name: str, namespace: str, entity: str, _silent: bool,
            state: Any, attributes: dict, replace: bool, **kwargs
    ) -> None: ...

    async def set_state(self, name: str, namespace: str, entity: str, _silent: bool = False, **kwargs):
        """Sets the internal state of an entity. Uses relevant plugin objects based on namespace.

        Fires the ``state_changed`` event under the namespace

        Args:
            name:
            namespace:
            entity:
            __silent:
            state:
            attributes:
            replace:
        """
        self.logger.debug("set_state(): %s, %s", entity, kwargs)
        if entity in self.state[namespace]:
            old_state = deepcopy(self.state[namespace][entity])
        else:
            old_state = {"state": None, "attributes": {}}
        new_state = self.parse_state(namespace, entity, **kwargs)
        new_state["last_changed"] = utils.dt_to_str((await self.AD.sched.get_now()).replace(microsecond=0), self.AD.tz)
        self.logger.debug("Old state: %s", old_state)
        self.logger.debug("New state: %s", new_state)

        if not self.entity_exists(namespace, entity) and not _silent:
            self.logger.info("%s: Entity %s created in namespace: %s", name, entity, namespace)

        # Fire the plugin's state update if it has one

        plugin = self.AD.plugins.get_plugin_object(namespace)

        if set_plugin_state := getattr(plugin, "set_plugin_state", False):
            # We assume that the state change will come back to us via the plugin
            self.logger.debug("sending event to plugin")

            result = await set_plugin_state(
                namespace, entity, state=new_state["state"], attributes=new_state["attributes"]
            )
            if result is not None:
                if "entity_id" in result:
                    result.pop("entity_id")
                self.state[namespace][entity] = self.parse_state(namespace, entity, **result)
        else:
            # Set the state locally
            self.state[namespace][entity] = new_state
            # Fire the event locally
            self.logger.debug("sending event locally")
            data = {
                "event_type": "state_changed",
                "data": {"entity_id": entity, "new_state": new_state, "old_state": old_state},
            }

            #
            # Schedule this rather than awaiting to avoid locking ourselves out
            #
            # await self.AD.events.process_event(namespace, data)
            self.AD.loop.create_task(self.AD.events.process_event(namespace, data))

        return new_state

    def set_state_simple(self, namespace: str, entity_id: str, state: Any):
        """Set state without any checks or triggering amy events, and only if the entity exists"""
        if self.entity_exists(namespace, entity_id):
            self.state[namespace][entity_id] = state

    async def set_namespace_state(self, namespace: str, state: Dict, persist: bool = False):
        if persist:
            await self.add_persistent_namespace(namespace, "safe")
            self.state[namespace].update(state)
        else:
            # first in case it had been created before, it should be deleted
            await self.remove_persistent_namespace(namespace)
            self.state[namespace] = state

    def update_namespace_state(self, namespace: str | list[str], state: dict):
        """Uses the update method of dict

        If the namespace argument is a list, then the state is expected to be a dictionary with each
        """
        if isinstance(namespace, list):  # if its a list, meaning multiple namespaces to be updated
            for ns in namespace:
                if s := state.get(ns):
                    self.state[ns].update(s)
                else:
                    self.logger.warning(f'Attempted to update namespace without data: {ns}')
        else:
            self.state[namespace].update(state)

    async def save_namespace(self, namespace: str) -> None:
        if isinstance((ns := self.state[namespace]), utils.PersistentDict):
            ns.sync()
        else:
            self.logger.warning("Namespace: %s cannot be saved", namespace)

    def save_all_namespaces(self):
        for ns, state in self.state.items():
            if isinstance(state, utils.PersistentDict):
                self.state[ns].sync()

    def save_hybrid_namespaces(self):
        for ns, cfg in self.AD.namespaces.items():
            if cfg.writeback == "hybrid":
                self.state[ns].sync()

    #
    # Utilities
    #
    @staticmethod
    def sanitize_state_kwargs(app: "ADBase", kwargs):
        kwargs_copy = kwargs.copy()
        return utils._sanitize_kwargs(
            kwargs_copy,
            [
                "old",
                "new",
                "__attribute",
                "duration",
                "state",
                "__entity",
                "__duration",
                "__old_state",
                "__new_state",
                "oneshot",
                "pin_app",
                "pin_thread",
                "__delay",
                "__silent",
                "attribute",
            ]
            + app.constraints,
        )<|MERGE_RESOLUTION|>--- conflicted
+++ resolved
@@ -85,30 +85,18 @@
         Fires an ``__AD_NAMESPACE_REMOVED`` event in the ``admin`` namespace if it's actually removed.
         """
 
-        if result := self.state.pop(namespace, False):
+        if self.state.pop(namespace, False):
             nspath_file = await self.remove_persistent_namespace(namespace)
             self.app_added_namespaces.remove(namespace)
 
             self.logger.warning("Namespace %s, has ben removed", namespace)
 
-<<<<<<< HEAD
-            await self.AD.events.process_event(
-                "admin",
-                {
-                    "event_type": "__AD_NAMESPACE_REMOVED",
-                    "data": {"namespace": namespace, "database_filename": nspath_file},
-                },
-            )
-            # TODO need to update and reload the admin page to show the removed namespace in real-time
-            return result
-=======
             data = {
                 "event_type": "__AD_NAMESPACE_REMOVED",
                 "data": {"namespace": namespace, "database_filename": nspath_file},
             }
 
             await self.AD.events.process_event("admin", data)
->>>>>>> c5f2410a
 
         elif namespace in self.state:
             self.logger.warning("Cannot delete namespace %s, as not an app defined namespace", namespace)
@@ -168,14 +156,7 @@
         self.logger.info("Saving all namespaces")
         self.save_all_namespaces()
 
-    async def add_state_callback(
-            self,
-            name: str,
-            namespace: str,
-            entity: str,
-            cb: Callable,
-            kwargs: dict[str, Any]
-    ):  # noqa: C901
+    async def add_state_callback(self, name: str, namespace: str, entity: str, cb: Callable, kwargs: dict[str, Any]):  # noqa: C901
         # Filter none values, which might be present as defaults
         kwargs = {k: v for k, v in kwargs.items() if v is not None}
 
@@ -245,10 +226,7 @@
                     if "new" in kwargs:
                         if __attribute is None and self.state[namespace][entity].get("state") == kwargs["new"]:
                             __new_state = kwargs["new"]
-                        elif (
-                            __attribute is not None
-                            and self.state[namespace][entity]["attributes"].get(__attribute) == kwargs["new"]
-                        ):
+                        elif __attribute is not None and self.state[namespace][entity]["attributes"].get(__attribute) == kwargs["new"]:
                             __new_state = kwargs["new"]
                         else:
                             run = False
@@ -317,9 +295,7 @@
                 del self.AD.callbacks.callbacks[name]
 
         if not executed and not silent:
-            self.logger.warning(
-                "Invalid callback handle '{}' in cancel_state_callback() from app {}".format(handle, name)
-            )
+            self.logger.warning("Invalid callback handle '{}' in cancel_state_callback() from app {}".format(handle, name))
 
         return executed
 
@@ -349,9 +325,7 @@
             for name in self.AD.callbacks.callbacks.keys():
                 for uuid_ in self.AD.callbacks.callbacks[name]:
                     callback = self.AD.callbacks.callbacks[name][uuid_]
-                    if callback["type"] == "state" and (
-                        callback["namespace"] == namespace or callback["namespace"] == "global" or namespace == "global"
-                    ):
+                    if callback["type"] == "state" and (callback["namespace"] == namespace or callback["namespace"] == "global" or namespace == "global"):
                         cdevice = None
                         centity = None
                         if callback["entity"] is not None:
@@ -554,21 +528,9 @@
             return maybe_copy(self.state[namespace])
 
         domain = entity_id.split(".", 1)[0]
-        return {
-            entity_id: maybe_copy(state)
-            for entity_id, state in self.state[namespace].items()
-            if entity_id.split(".", 1)[0] == domain
-        }
-
-    def parse_state(
-        self,
-        namespace: str,
-        entity: str,
-        state: Any | None = None,
-        attributes: dict | None = None,
-        replace: bool = False,
-        **kwargs
-    ):
+        return {entity_id: maybe_copy(state) for entity_id, state in self.state[namespace].items() if entity_id.split(".", 1)[0] == domain}
+
+    def parse_state(self, namespace: str, entity: str, state: Any | None = None, attributes: dict | None = None, replace: bool = False, **kwargs):
         self.logger.debug(f"parse_state: {entity}, {kwargs}")
 
         if entity in self.state[namespace]:
@@ -585,9 +547,9 @@
 
         if new_attrs:
             if replace:
-                new_state['attributes'] = new_attrs
+                new_state["attributes"] = new_attrs
             else:
-                new_state['attributes'].update(new_attrs)
+                new_state["attributes"].update(new_attrs)
 
         # API created entities won't necessarily have entity_id set
         new_state["entity_id"] = entity
@@ -649,10 +611,7 @@
             self.logger.warning("Unknown service in state service call: %s", kwargs)
 
     @overload
-    async def set_state(
-            self, name: str, namespace: str, entity: str, _silent: bool,
-            state: Any, attributes: dict, replace: bool, **kwargs
-    ) -> None: ...
+    async def set_state(self, name: str, namespace: str, entity: str, _silent: bool, state: Any, attributes: dict, replace: bool, **kwargs) -> None: ...
 
     async def set_state(self, name: str, namespace: str, entity: str, _silent: bool = False, **kwargs):
         """Sets the internal state of an entity. Uses relevant plugin objects based on namespace.
@@ -689,9 +648,7 @@
             # We assume that the state change will come back to us via the plugin
             self.logger.debug("sending event to plugin")
 
-            result = await set_plugin_state(
-                namespace, entity, state=new_state["state"], attributes=new_state["attributes"]
-            )
+            result = await set_plugin_state(namespace, entity, state=new_state["state"], attributes=new_state["attributes"])
             if result is not None:
                 if "entity_id" in result:
                     result.pop("entity_id")
@@ -738,7 +695,7 @@
                 if s := state.get(ns):
                     self.state[ns].update(s)
                 else:
-                    self.logger.warning(f'Attempted to update namespace without data: {ns}')
+                    self.logger.warning(f"Attempted to update namespace without data: {ns}")
         else:
             self.state[namespace].update(state)
 
