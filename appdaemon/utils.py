import os
from datetime import timedelta
import asyncio
import platform
import functools
import time
import cProfile
import io
import pstats
import json
import threading
import datetime
import dateutil.parser


if platform.system() != "Windows":
    import pwd

<<<<<<< HEAD
__version__ = "4.0.0b1"
=======
__version__ = "3.0.3"
>>>>>>> 57f9326c
secrets = None

class Formatter(object):
    def __init__(self):
        self.types = {}
        self.htchar = '\t'
        self.lfchar = '\n'
        self.indent = 0
        self.set_formater(object, self.__class__.format_object)
        self.set_formater(dict, self.__class__.format_dict)
        self.set_formater(list, self.__class__.format_list)
        self.set_formater(tuple, self.__class__.format_tuple)

    def set_formater(self, obj, callback):
        self.types[obj] = callback

    def __call__(self, value, **args):
        for key in args:
            setattr(self, key, args[key])
        formater = self.types[type(value) if type(value) in self.types else object]
        return formater(self, value, self.indent)

    def format_object(self, value, indent):
        return repr(value)

    def format_dict(self, value, indent):
        items = [
            self.lfchar + self.htchar * (indent + 1) + repr(key) + ': ' +
            (self.types[type(value[key]) if type(value[key]) in self.types else object])(self, value[key], indent + 1)
            for key in value
        ]
        return '{%s}' % (','.join(items) + self.lfchar + self.htchar * indent)

    def format_list(self, value, indent):
        items = [
            self.lfchar + self.htchar * (indent + 1) + (self.types[type(item) if type(item) in self.types else object])(
                self, item, indent + 1)
            for item in value
        ]
        return '[%s]' % (','.join(items) + self.lfchar + self.htchar * indent)

    def format_tuple(self, value, indent):
        items = [
            self.lfchar + self.htchar * (indent + 1) + (self.types[type(item) if type(item) in self.types else object])(
                self, item, indent + 1)
            for item in value
        ]
        return '(%s)' % (','.join(items) + self.lfchar + self.htchar * indent)


class PersistentDict(dict):

    """
    Persistent Dictionary subclass that uses JSON to persist its contents
    """

    #TODO - this all runs in the loop at the moment ...

    def __init__(self, filename, safe, *args, **kwargs):
        super().__init__(**kwargs)
        self.filename = filename
        self.safe = safe
        self.lock = threading.RLock()
        self._load()

    def _load(self):
        with self.lock:
            if os.path.isfile(self.filename) and os.path.getsize(self.filename) > 0:
                with open(self.filename, 'r') as fh:
                    self.update(False, json.load(fh))

    def save(self):
        with self.lock:
            with open(self.filename, 'w') as fh:
                json.dump(self, fh)

    def __getitem__(self, key):
        return dict.__getitem__(self, key)

    def __setitem__(self, key, val):
        dict.__setitem__(self, key, val)
        if self.safe is True:
            self.save()

    def __repr__(self):
        dictrepr = dict.__repr__(self)
        return '%s(%s)' % (type(self).__name__, dictrepr)

    def update(self, save=True, *args, **kwargs):
        for k, v in dict(*args, **kwargs).items():
            self[k] = v
            if self.safe is True and save is True:
                self.save()


class AttrDict(dict):
    """ Dictionary subclass whose entries can be accessed by attributes
        (as well as normally).
    """

    def __init__(self, *args, **kwargs):
        super(AttrDict, self).__init__(*args, **kwargs)
        self.__dict__ = self

    @staticmethod
    def from_nested_dict(data):
        """ Construct nested AttrDicts from nested dictionaries. """
        if not isinstance(data, dict):
            return data
        else:
            return AttrDict({key: AttrDict.from_nested_dict(data[key])
                             for key in data})


class StateAttrs(dict):
    def __init__(self, dict):
        device_dict = {}
        devices = set()
        for entity in dict:
            if "." in entity:
                device, name = entity.split(".")
                devices.add(device)
        for device in devices:
            entity_dict = {}
            for entity in dict:
                if "." in entity:
                    thisdevice, name = entity.split(".")
                    if device == thisdevice:
                        entity_dict[name] = dict[entity]
            device_dict[device] = AttrDict.from_nested_dict(entity_dict)

        self.__dict__ = device_dict


def _timeit(func):
    @functools.wraps(func)
    def newfunc(*args, **kwargs):
        self = args[0]
        start_time = time.time()
        result = func(self, *args, **kwargs)
        elapsed_time = time.time() - start_time
        self.logger.info('function [%s] finished in %s ms', func.__name__, int(elapsed_time * 1000))
        return result

    return newfunc


def _profile_this(fn):
    def profiled_fn(*args, **kwargs):
        self = args[0]
        self.pr = cProfile.Profile()
        self.pr.enable()

        result = fn(self, *args, **kwargs)

        self.pr.disable()
        s = io.StringIO()
        sortby = 'cumulative'
        ps = pstats.Stats(self.pr, stream=s).sort_stats(sortby)
        ps.print_stats()
        self.profile = fn + s.getvalue()

        return result

    return profiled_fn

def format_seconds(secs):
    return str(timedelta(seconds=secs))

def get_kwargs(kwargs):
    result = ""
    for kwarg in kwargs:
        if kwarg[:2] != "__":
            result += "{}={} ".format(kwarg, kwargs[kwarg])
    return result


def _dummy_secret(loader, node):
    pass


def _secret_yaml(loader, node):
    if secrets is None:
        raise ValueError("!secret used but no secrets file found")

    if node.value not in secrets:
        raise ValueError("{} not found in secrets file".format(node.value))

    return secrets[node.value]


def rreplace(s, old, new, occurrence):
    li = s.rsplit(old, occurrence)
    return new.join(li)


def day_of_week(day):
    nums = ["mon", "tue", "wed", "thu", "fri", "sat", "sun"]
    days = {day: idx for idx, day in enumerate(nums)}

    if type(day) == str:
        return days[day]
    if type(day) == int:
        return nums[day]
    raise ValueError("Incorrect type for 'day' in day_of_week()'")


async def run_in_executor(self, fn, *args, **kwargs):
    completed, pending = await asyncio.wait([self.AD.loop.run_in_executor(self.AD.executor, functools.partial(fn, *args, **kwargs))])
    future = list(completed)[0]
    response = future.result()
    return response


def run_coroutine_threadsafe(self, coro):
    result = None
    if self.AD.loop.is_running():
        future = asyncio.run_coroutine_threadsafe(coro, self.AD.loop)
        try:
            result = future.result(self.AD.internal_function_timeout)
        except asyncio.TimeoutError:
            if hasattr(self, "logger"):
                self.logger.warning("Coroutine (%s) took too long (%s seconds), cancelling the task...", coro, self.AD.internal_function_timeout)
            else:
                print("Coroutine ({}) took too long, cancelling the task...".format(coro))
            future.cancel()

    return result

def deepcopy(data):

    result = None

    if isinstance(data, dict):
        result = {}
        for key, value in data.items():

            result[key] = deepcopy(value)

        assert id(result) != id(data)

    elif isinstance(data, list):
        result = []
        for item in data:
            result.append(deepcopy(item))

        assert id(result) != id(data)

    elif isinstance(data, tuple):
        aux = []
        for item in data:
            aux.append(deepcopy(item))
        result = tuple(aux)

        assert id(result) != id(data)

    else:
        result = data

    return result

def find_path(name):
    for path in [os.path.join(os.path.expanduser("~"), ".homeassistant"),
                 os.path.join(os.path.sep, "etc", "appdaemon")]:
        _file = os.path.join(path, name)
        if os.path.isfile(_file) or os.path.isdir(_file):
            return _file
    return None


def single_or_list(field):
    if isinstance(field, list):
        return field
    else:
        return [field]

def _sanitize_kwargs(kwargs, keys):
    for key in keys:
        if key in kwargs:
            del kwargs[key]
    return kwargs

def process_arg(self, arg, args, **kwargs):
    if args:
        if arg in args:
            value = args[arg]
            if "int" in kwargs and kwargs["int"] is True:
                try:
                    value = int(value)
                    setattr(self, arg, value)
                except ValueError:
                    self.logger.warning("Invalid value for %s: %s, using default(%s)", value, getattr(self, arg))
            if "float" in kwargs and kwargs["float"] is True:
                try:
                    value = float(value)
                    setattr(self, arg, value)
                except ValueError:
                    self.logger.warning("Invalid value for %s: %s, using default(%s)", arg, value, getattr(self, arg))
            else:
                setattr(self, arg, value)

def find_owner(filename):
    return pwd.getpwuid(os.stat(filename).st_uid).pw_name

def check_path(type, logger, path, pathtype="directory", permissions=None):
    #disable checks for windows platform
    if platform.system() == "Windows":
        return

    try:
        perms = permissions
        if pathtype == "file":
            dir = os.path.dirname(path)
            file = path
            if perms is None:
                perms = "r"
        else:
            dir = path
            file = None
            if perms is None:
                perms = "rx"

        dirs = []
        while not os.path.ismount(dir):
            dirs.append(dir)
            d, F = os.path.split(dir)
            dir = d

        fullpath = True
        for directory in reversed(dirs):
            if not os.access(directory, os.F_OK):
                logger.warning("%s: %s does not exist exist", type, directory)
                fullpath = False
            elif not os.path.isdir(directory):
                if os.path.isfile(directory):
                    logger.warning("%s: %s exists, but is a file instead of a directory", type,
    directory)
                    fullpath = False
            else:
                owner = find_owner(directory)
                if "r" in perms and not os.access(directory, os.R_OK):
                    logger.warning("%s: %s exists, but is not readable, owner: %s", type, directory, owner)
                    fullpath = False
                if "w" in perms and not os.access(directory, os.W_OK):
                    logger.warning("%s: %s exists, but is not writeable, owner: %s", type, directory, owner)
                    fullpath = False
                if "x" in perms and not os.access(directory, os.X_OK):
                    logger.warning("%s: %s exists, but is not executable, owner: %s", type, directory, owner)
                    fullpath = False
        if fullpath is True:
            owner = find_owner(path)
            user = pwd.getpwuid(os.getuid()).pw_name
            if owner != user:
                logger.warning("%s: %s is owned by %s but appdaemon is running as %s", type, path, owner, user)

        if file is not None:
            owner = find_owner(file)
            if "r" in perms and not os.access(file, os.R_OK):
                logger.warning("%s: %s exists, but is not readable, owner: %s", type, file, owner)
            if "w" in perms and not os.access(file, os.W_OK):
                logger.warning("%s: %s exists, but is not writeable, owner: %s", type, file, owner)
            if "x" in perms and not os.access(file, os.X_OK):
                logger.warning("%s: %s exists, but is not executable, owner: %s", type, file, owner)
    except KeyError:
        #
        # User ID is not properly set up with a username in docker variants
        # getpwuid() errors out with a KeyError
        # We just have to skip most of these tests
        pass

def str_to_dt(time):
    return dateutil.parser.parse(time)

def dt_to_str(dt, tz=None):
    if dt == datetime.datetime(1970, 1, 1, 0, 0, 0, 0):
        return "never"
    else:
        if tz is not None:
            return dt.astimezone(tz).isoformat()
        else:
            return dt.isoformat()
<|MERGE_RESOLUTION|>--- conflicted
+++ resolved
@@ -1,26 +1,9 @@
 import os
-from datetime import timedelta
+import datetime
 import asyncio
-import platform
-import functools
-import time
-import cProfile
-import io
-import pstats
-import json
-import threading
-import datetime
-import dateutil.parser
-
-
-if platform.system() != "Windows":
-    import pwd
-
-<<<<<<< HEAD
-__version__ = "4.0.0b1"
-=======
+import pwd
+
 __version__ = "3.0.3"
->>>>>>> 57f9326c
 secrets = None
 
 class Formatter(object):
@@ -69,51 +52,6 @@
             for item in value
         ]
         return '(%s)' % (','.join(items) + self.lfchar + self.htchar * indent)
-
-
-class PersistentDict(dict):
-
-    """
-    Persistent Dictionary subclass that uses JSON to persist its contents
-    """
-
-    #TODO - this all runs in the loop at the moment ...
-
-    def __init__(self, filename, safe, *args, **kwargs):
-        super().__init__(**kwargs)
-        self.filename = filename
-        self.safe = safe
-        self.lock = threading.RLock()
-        self._load()
-
-    def _load(self):
-        with self.lock:
-            if os.path.isfile(self.filename) and os.path.getsize(self.filename) > 0:
-                with open(self.filename, 'r') as fh:
-                    self.update(False, json.load(fh))
-
-    def save(self):
-        with self.lock:
-            with open(self.filename, 'w') as fh:
-                json.dump(self, fh)
-
-    def __getitem__(self, key):
-        return dict.__getitem__(self, key)
-
-    def __setitem__(self, key, val):
-        dict.__setitem__(self, key, val)
-        if self.safe is True:
-            self.save()
-
-    def __repr__(self):
-        dictrepr = dict.__repr__(self)
-        return '%s(%s)' % (type(self).__name__, dictrepr)
-
-    def update(self, save=True, *args, **kwargs):
-        for k, v in dict(*args, **kwargs).items():
-            self[k] = v
-            if self.safe is True and save is True:
-                self.save()
 
 
 class AttrDict(dict):
@@ -155,52 +93,8 @@
         self.__dict__ = device_dict
 
 
-def _timeit(func):
-    @functools.wraps(func)
-    def newfunc(*args, **kwargs):
-        self = args[0]
-        start_time = time.time()
-        result = func(self, *args, **kwargs)
-        elapsed_time = time.time() - start_time
-        self.logger.info('function [%s] finished in %s ms', func.__name__, int(elapsed_time * 1000))
-        return result
-
-    return newfunc
-
-
-def _profile_this(fn):
-    def profiled_fn(*args, **kwargs):
-        self = args[0]
-        self.pr = cProfile.Profile()
-        self.pr.enable()
-
-        result = fn(self, *args, **kwargs)
-
-        self.pr.disable()
-        s = io.StringIO()
-        sortby = 'cumulative'
-        ps = pstats.Stats(self.pr, stream=s).sort_stats(sortby)
-        ps.print_stats()
-        self.profile = fn + s.getvalue()
-
-        return result
-
-    return profiled_fn
-
-def format_seconds(secs):
-    return str(timedelta(seconds=secs))
-
-def get_kwargs(kwargs):
-    result = ""
-    for kwarg in kwargs:
-        if kwarg[:2] != "__":
-            result += "{}={} ".format(kwarg, kwargs[kwarg])
-    return result
-
-
 def _dummy_secret(loader, node):
     pass
-
 
 def _secret_yaml(loader, node):
     if secrets is None:
@@ -211,11 +105,9 @@
 
     return secrets[node.value]
 
-
 def rreplace(s, old, new, occurrence):
     li = s.rsplit(old, occurrence)
     return new.join(li)
-
 
 def day_of_week(day):
     nums = ["mon", "tue", "wed", "thu", "fri", "sat", "sun"]
@@ -228,59 +120,11 @@
     raise ValueError("Incorrect type for 'day' in day_of_week()'")
 
 
-async def run_in_executor(self, fn, *args, **kwargs):
-    completed, pending = await asyncio.wait([self.AD.loop.run_in_executor(self.AD.executor, functools.partial(fn, *args, **kwargs))])
-    future = list(completed)[0]
-    response = future.result()
+async def run_in_executor(loop, executor, fn, *args, **kwargs):
+    completed, pending = await asyncio.wait([loop.run_in_executor(executor, fn, *args, **kwargs)])
+    response = list(completed)[0].result()
     return response
 
-
-def run_coroutine_threadsafe(self, coro):
-    result = None
-    if self.AD.loop.is_running():
-        future = asyncio.run_coroutine_threadsafe(coro, self.AD.loop)
-        try:
-            result = future.result(self.AD.internal_function_timeout)
-        except asyncio.TimeoutError:
-            if hasattr(self, "logger"):
-                self.logger.warning("Coroutine (%s) took too long (%s seconds), cancelling the task...", coro, self.AD.internal_function_timeout)
-            else:
-                print("Coroutine ({}) took too long, cancelling the task...".format(coro))
-            future.cancel()
-
-    return result
-
-def deepcopy(data):
-
-    result = None
-
-    if isinstance(data, dict):
-        result = {}
-        for key, value in data.items():
-
-            result[key] = deepcopy(value)
-
-        assert id(result) != id(data)
-
-    elif isinstance(data, list):
-        result = []
-        for item in data:
-            result.append(deepcopy(item))
-
-        assert id(result) != id(data)
-
-    elif isinstance(data, tuple):
-        aux = []
-        for item in data:
-            aux.append(deepcopy(item))
-        result = tuple(aux)
-
-        assert id(result) != id(data)
-
-    else:
-        result = data
-
-    return result
 
 def find_path(name):
     for path in [os.path.join(os.path.expanduser("~"), ".homeassistant"),
@@ -290,46 +134,37 @@
             return _file
     return None
 
-
 def single_or_list(field):
     if isinstance(field, list):
         return field
     else:
         return [field]
 
-def _sanitize_kwargs(kwargs, keys):
-    for key in keys:
-        if key in kwargs:
-            del kwargs[key]
-    return kwargs
-
-def process_arg(self, arg, args, **kwargs):
-    if args:
-        if arg in args:
-            value = args[arg]
-            if "int" in kwargs and kwargs["int"] is True:
-                try:
-                    value = int(value)
-                    setattr(self, arg, value)
-                except ValueError:
-                    self.logger.warning("Invalid value for %s: %s, using default(%s)", value, getattr(self, arg))
-            if "float" in kwargs and kwargs["float"] is True:
-                try:
-                    value = float(value)
-                    setattr(self, arg, value)
-                except ValueError:
-                    self.logger.warning("Invalid value for %s: %s, using default(%s)", arg, value, getattr(self, arg))
-            else:
-                setattr(self, arg, value)
+def log(logger, level, msg, name="", ts=None):
+    levels = {
+        "CRITICAL": 50,
+        "ERROR": 40,
+        "WARNING": 30,
+        "INFO": 20,
+        "DEBUG": 10,
+        "NOTSET": 0
+    }
+    if name != "":
+        name = " {}:".format(name)
+
+    if ts == None:
+        timestamp = datetime.datetime.now()
+    else:
+        timestamp = ts
+
+    safe_enc = lambda s: str(s).encode("utf-8", "replace").decode("ascii", "replace")
+    logger.log(levels[level], "{} {}{} {}".format(timestamp, level,
+                                                  safe_enc(name), safe_enc(msg)))
 
 def find_owner(filename):
     return pwd.getpwuid(os.stat(filename).st_uid).pw_name
 
 def check_path(type, logger, path, pathtype="directory", permissions=None):
-    #disable checks for windows platform
-    if platform.system() == "Windows":
-        return
-
     try:
         perms = permissions
         if pathtype == "file":
@@ -352,38 +187,38 @@
         fullpath = True
         for directory in reversed(dirs):
             if not os.access(directory, os.F_OK):
-                logger.warning("%s: %s does not exist exist", type, directory)
+                path_log(logger, "{}: {} does not exist exist".format(type, directory))
                 fullpath = False
             elif not os.path.isdir(directory):
                 if os.path.isfile(directory):
-                    logger.warning("%s: %s exists, but is a file instead of a directory", type,
-    directory)
+                    path_log(logger, "{}: {} exists, but is a file instead of a directory".format(type,
+    directory))
                     fullpath = False
             else:
                 owner = find_owner(directory)
                 if "r" in perms and not os.access(directory, os.R_OK):
-                    logger.warning("%s: %s exists, but is not readable, owner: %s", type, directory, owner)
+                    path_log(logger, "{}: {} exists, but is not readable, owner: {}".format(type, directory, owner))
                     fullpath = False
                 if "w" in perms and not os.access(directory, os.W_OK):
-                    logger.warning("%s: %s exists, but is not writeable, owner: %s", type, directory, owner)
+                    path_log(logger, "{}: {} exists, but is not writeable, owner: {}".format(type, directory, owner))
                     fullpath = False
                 if "x" in perms and not os.access(directory, os.X_OK):
-                    logger.warning("%s: %s exists, but is not executable, owner: %s", type, directory, owner)
+                    path_log(logger, "{}: {} exists, but is not executable, owner: {}".format(type, directory, owner))
                     fullpath = False
         if fullpath is True:
             owner = find_owner(path)
             user = pwd.getpwuid(os.getuid()).pw_name
             if owner != user:
-                logger.warning("%s: %s is owned by %s but appdaemon is running as %s", type, path, owner, user)
+                path_log(logger, "{}: {} is owned by {} but appdaemon is running as {}".format(type, path, owner, user))
 
         if file is not None:
             owner = find_owner(file)
             if "r" in perms and not os.access(file, os.R_OK):
-                logger.warning("%s: %s exists, but is not readable, owner: %s", type, file, owner)
+                path_log(logger, "{}: {} exists, but is not readable, owner: {}".format(type, file, owner))
             if "w" in perms and not os.access(file, os.W_OK):
-                logger.warning("%s: %s exists, but is not writeable, owner: %s", type, file, owner)
+                path_log(logger, "{}: {} exists, but is not writeable, owner: {}".format(type, file, owner))
             if "x" in perms and not os.access(file, os.X_OK):
-                logger.warning("%s: %s exists, but is not executable, owner: %s", type, file, owner)
+                path_log(logger, "{}: {} exists, but is not executable, owner: {}".format(type, file, owner))
     except KeyError:
         #
         # User ID is not properly set up with a username in docker variants
@@ -391,14 +226,8 @@
         # We just have to skip most of these tests
         pass
 
-def str_to_dt(time):
-    return dateutil.parser.parse(time)
-
-def dt_to_str(dt, tz=None):
-    if dt == datetime.datetime(1970, 1, 1, 0, 0, 0, 0):
-        return "never"
+def path_log(logger, msg):
+    if logger is None:
+        print(msg)
     else:
-        if tz is not None:
-            return dt.astimezone(tz).isoformat()
-        else:
-            return dt.isoformat()
+        log(logger, "WARNING", msg)