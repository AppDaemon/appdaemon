"""Module to handle all events within AppDaemon."""

import uuid
from copy import deepcopy
import traceback
import datetime

from appdaemon.appdaemon import AppDaemon


class Events:
    """Encapsulate event handling."""

    def __init__(self, ad: AppDaemon):
        """Constructor.

        Args:
            ad: Reference to the AppDaemon object
        """

        self.AD = ad
        self.logger = ad.logging.get_child("_events")
        #
        # Events
        #

    async def add_event_callback(self, name, namespace, cb, event, **kwargs):
        """Adds a callback for an event which is called internally by apps.

        Args:
            name (str): Name of the app.
            namespace  (str): Namespace of the event.
            cb: Callback function.
            event (str): Name of the event.
            **kwargs: List of values to filter on, and additional arguments to pass to the callback.

        Returns:
            ``None`` or the reference to the callback handle.

        """

        if self.AD.threading.validate_pin(name, kwargs) is True:
            if "pin" in kwargs:
                pin_app = kwargs["pin_app"]
            else:
                pin_app = self.AD.app_management.objects[name]["pin_app"]

            if "pin_thread" in kwargs:
                pin_thread = kwargs["pin_thread"]
                pin_app = True
            else:
                pin_thread = self.AD.app_management.objects[name]["pin_thread"]

            if name not in self.AD.callbacks.callbacks:
                self.AD.callbacks.callbacks[name] = {}
            handle = uuid.uuid4().hex
            self.AD.callbacks.callbacks[name][handle] = {
                "name": name,
                "id": self.AD.app_management.objects[name]["id"],
                "type": "event",
                "function": cb,
                "namespace": namespace,
                "event": event,
                "pin_app": pin_app,
                "pin_thread": pin_thread,
                "kwargs": kwargs
            }

            if "timeout" in kwargs:
                exec_time = await self.AD.sched.get_now() + datetime.timedelta(seconds=int(kwargs["timeout"]))

                kwargs["__timeout"] = await self.AD.sched.insert_schedule(
                    name, exec_time, None, False, None, __event_handle=handle,
                )

            await self.AD.state.add_entity("admin", "event_callback.{}".format(handle), "active",
                                           {"app": name, "event_name": event, "function": cb.__name__,
                                            "pinned": pin_app, "pinned_thread": pin_thread, "fired": 0,
                                            "executed": 0, "kwargs": kwargs})
            return handle
        else:
            return None

    async def cancel_event_callback(self, name, handle):
        """Cancels an event callback.

        Args:
<<<<<<< HEAD
=======

>>>>>>> 698a16e6
            name (str): Name of the app or module.
            handle: Previously supplied callback handle for the callback.

        Returns:
            None.

        """

        if name in self.AD.callbacks.callbacks and handle in self.AD.callbacks.callbacks[name]:
            del self.AD.callbacks.callbacks[name][handle]
            await self.AD.state.remove_entity("admin", "event_callback.{}".format(handle))
        if name in self.AD.callbacks.callbacks and self.AD.callbacks.callbacks[name] == {}:
            del self.AD.callbacks.callbacks[name]

    async def info_event_callback(self, name, handle):
        """Gets the information of an event callback.

        Args:
<<<<<<< HEAD
=======

>>>>>>> 698a16e6
            name (str): Name of the app or subsystem.
            handle: Previously supplied handle for the callback.

        Returns:
            A dictionary of callback entries or rise a ``ValueError`` if an invalid handle is provided.

        """

        if name in self.AD.callbacks.callbacks and handle in self.AD.callbacks.callbacks[name]:
            callback = self.AD.callbacks.callbacks[name][handle]
            return callback["event"], callback["kwargs"].copy()
        else:
            raise ValueError("Invalid handle: {}".format(handle))

    async def fire_event(self, namespace, event, **kwargs):
        """Fires an event.

        If the namespace does not have a plugin associated with it, the event will be fired locally. If a plugin is associated, the firing of the event will be delegated to the plugin, under the understanding that when the event is fired, the plugin will notify appdaemon that it occured, usually via the system the plugin is communicating with.

        Args:
            namespace (str): Namespace for the event to be fired in.
            event (str): Name of the event.
            **kwargs: Arguments to associate with the event.

        Returns:
            None.

        """

        self.logger.debug("fire_plugin_event() %s %s %s", namespace, event, kwargs)
        plugin = await self.AD.plugins.get_plugin_object(namespace)

        if hasattr(plugin, "fire_plugin_event"):
            # We assume that the event will come back to us via the plugin
            await plugin.fire_plugin_event(event, namespace, **kwargs)
        else:
            # Just fire the event locally
            await self.AD.events.process_event(namespace, {"event_type": event, "data": kwargs})

    async def process_event(self, namespace, data):
        """Processes an event that has been received either locally or from a plugin.

        Args:
            namespace (str): Namespace the event was fired in.
            data: Data associated with the event.

        Returns:
            None.

        """

        try:

            # if data["event_type"] == "__AD_ENTITY_REMOVED":
            #    print("process event")

            self.logger.debug("Event type:%s:", data['event_type'])
            self.logger.debug(data["data"])

            # Kick the scheduler so it updates it's clock for time travel
            if self.AD.sched is not None and self.AD.sched.realtime is False and namespace != "admin":
                await self.AD.sched.kick()

            if data['event_type'] == "state_changed":
                if 'entity_id' in data['data'] and 'new_state' in data['data']:
                    entity_id = data['data']['entity_id']

                    self.AD.state.set_state_simple(namespace, entity_id, data['data']['new_state'])

                    if self.AD.apps is True and namespace != "admin":
                        # Process state changecallbacks
                        if data['event_type'] == "state_changed":
                            await self.AD.state.process_state_callbacks(namespace, data)
                else:
                    self.logger.warning("Malformed 'state_changed' event: %s", data['data'])
                    return

            if self.AD.apps is True:# and namespace != "admin":

                # Process callbacks
                await self.process_event_callbacks(namespace, data)

            #
            # Send to the stream
            #

            if self.AD.http is not None:

                if data["event_type"] == "state_changed":
                    if data["data"]["new_state"] == data["data"]["old_state"]:
                        # Nothing changed so don't send
                        return

                # take a copy without TS if present as it breaks deepcopy and jason
                if "ts" in data["data"]:
                    ts = data["data"].pop("ts")
                    mydata = deepcopy(data)
                    data["data"]["ts"] = ts
                else:
                    mydata = deepcopy(data)

                await self.AD.http.stream_update(namespace, mydata)

        except:
            self.logger.warning('-' * 60)
            self.logger.warning("Unexpected error during process_event()")
            self.logger.warning('-' * 60)
            self.logger.warning(traceback.format_exc())
            self.logger.warning('-' * 60)

    def has_log_callback(self, name):
        """Returns ``True`` if the app has a log callback, ``False`` otherwise.

        Used to prevent callback loops. In the calling logic, if this function returns
        ``True`` the resulting logging event will be suppressed.

        Args:
<<<<<<< HEAD
=======

>>>>>>> 698a16e6
            name (str): Name of the app.

        """

        has_log_callback = False
        if name == "AppDaemon._stream":
            has_log_callback = True
        else:
            for callback in self.AD.callbacks.callbacks:
                for uuid in self.AD.callbacks.callbacks[callback]:
                    cb = self.AD.callbacks.callbacks[callback][uuid]
                    if cb["name"] == name and cb["type"] == "event" and cb["event"] == "__AD_LOG_EVENT":
                        has_log_callback = True

        return has_log_callback

    async def process_event_callbacks(self, namespace, data):
        """Processes a pure event callback.

        Locate any callbacks that may be registered for this event, check for filters and if appropriate, dispatch the event for further checking and eventual action.

        Args:
            namespace (str): Namespace of the event.
            data: Data associated with the event.

        Returns:
            None.

        """

        self.logger.debug("process_event_callbacks() %s %s", namespace, data)
        # Check for log callbacks and exit to prevent loops
        if data["event_type"] == "__AD_LOG_EVENT":
            if self.has_log_callback(data["data"]["app_name"]):
                self.logger.debug("Discarding event for loop avoidance")
                return

        for name in self.AD.callbacks.callbacks.keys():
            for uuid_ in self.AD.callbacks.callbacks[name]:
                callback = self.AD.callbacks.callbacks[name][uuid_]
                if callback["namespace"] == namespace or callback[
                    "namespace"] == "global" or namespace == "global":
                    #
                    # Check for either a blank event (for all events)
                    # Or the event is a match
                    # But don't allow a global listen for any system events (events that start with __)
                    #
                    if "event" in callback and (
                            (callback["event"] is None and data['event_type'][:2] != "__")
                            or data['event_type'] == callback["event"]):

                        # Check any filters

                        _run = True
                        for key in callback["kwargs"]:
                            if key in data["data"] and callback["kwargs"][key] != \
                                    data["data"][key]:
                                _run = False

                        if data["event_type"] == "__AD_LOG_EVENT":
                            if "log" in callback["kwargs"] and callback["kwargs"]["log"] != data["data"]["log_type"]:
                                _run = False

                        if _run:
                            if name in self.AD.app_management.objects:
                                await self.AD.threading.dispatch_worker(name, {
                                    "id": uuid_,
                                    "name": name,
                                    "objectid": self.AD.app_management.objects[name]["id"],
                                    "type": "event",
                                    "event": data['event_type'],
                                    "function": callback["function"],
                                    "data": data["data"],
                                    "pin_app": callback["pin_app"],
                                    "pin_thread": callback["pin_thread"],
                                    "kwargs": callback["kwargs"]
                                })<|MERGE_RESOLUTION|>--- conflicted
+++ resolved
@@ -85,10 +85,6 @@
         """Cancels an event callback.
 
         Args:
-<<<<<<< HEAD
-=======
-
->>>>>>> 698a16e6
             name (str): Name of the app or module.
             handle: Previously supplied callback handle for the callback.
 
@@ -107,10 +103,6 @@
         """Gets the information of an event callback.
 
         Args:
-<<<<<<< HEAD
-=======
-
->>>>>>> 698a16e6
             name (str): Name of the app or subsystem.
             handle: Previously supplied handle for the callback.
 
@@ -228,10 +220,6 @@
         ``True`` the resulting logging event will be suppressed.
 
         Args:
-<<<<<<< HEAD
-=======
-
->>>>>>> 698a16e6
             name (str): Name of the app.
 
         """
