import logging
import threading


<<<<<<< HEAD
__version__ = "2.1.10"
=======
__version__ = "2.1.11"
>>>>>>> cea7802f


threads = 0
monitored_files = {}
modules = {}
app_dir = None
apps = False
start_time = None
logfile = None
error = None
latitude = None
longitude = None
elevation = None
time_zone = None
errorfile = None
rss_feeds = None
rss_update = None
rss_last_update = None
rss = None
appq = None
executor = None
loop = None
srv = None
appd = None

stopping = False

# Will require object based locking if implemented
objects = {}

schedule = {}
schedule_lock = threading.RLock()

callbacks = {}
callbacks_lock = threading.RLock()

ha_state = {}
ha_state_lock = threading.RLock()

endpoints = {}
endpoints_lock = threading.RLock()

# No locking yet
global_vars = {}

sun = {}
config_file = None
config_file_modified = 0
location = None
tz = None
ad_time_zone = None
logger = logging.getLogger(__name__)
now = 0
tick = 1
realtime = True
endtime = None
interval = 1
loglevel = "INFO"
version = 0
config_dir = None
api_port = None
was_dst = False
config = None
app_config_file = None
app_config_file_modified = 0
app_config = None

# HomeAssistant plugin

certpath = None
ha_config = None
timeout = 10
commtype = None
last_state = None
ha_url = ""
ha_key = ""
api_key = None

# Other

secrets = None


#
# Dashboard
#
dash = None
dash_url = None
dash_ssl_key = None
dash_ssl_certificate = None
dash_port = 0
dash_password = ""
dash_compile_on_start = False
dash_force_compile = False
profile_dashboard = False
dashboard_dir = None
dashboard = None<|MERGE_RESOLUTION|>--- conflicted
+++ resolved
@@ -2,11 +2,7 @@
 import threading
 
 
-<<<<<<< HEAD
-__version__ = "2.1.10"
-=======
 __version__ = "2.1.11"
->>>>>>> cea7802f
 
 
 threads = 0
