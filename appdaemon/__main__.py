#!/usr/bin/python3

"""AppDaemon main() module.

AppDaemon module that contains main() along with argument parsing, instantiation of the AppDaemon and HTTP Objects,
also creates the loop and kicks everything off

"""


import argparse
import asyncio
import itertools
import json
import logging
import os
import platform
import signal
import sys
from pathlib import Path

import pytz
from pydantic import ValidationError

import appdaemon.appdaemon as ad
import appdaemon.utils as utils
from appdaemon.app_management import UpdateMode
from appdaemon.appdaemon import AppDaemon
from appdaemon.exceptions import StartupAbortedException
from appdaemon.http import HTTP
from appdaemon.logging import Logging
from appdaemon.models.config import AppDaemonConfig

try:
    import pid
except ImportError:
    pid = None

try:
    import uvloop
except ImportError:
    uvloop = None


class NoADConfig(Exception):
    pass

class ADMain:
    """
    Class to encapsulate all main() functionality.
    """

    AD: AppDaemon

    logging: Logging

    def __init__(self):
        """Constructor."""

        self.logging = None
        self.error = None
        self.diag = None
        self.AD = None
        self.http_object = None
        self.logger = None

    def init_signals(self):
        """Setup signal handling."""

        # Windows does not support SIGUSR1 or SIGUSR2
        if platform.system() != "Windows":
            signal.signal(signal.SIGUSR1, self.handle_sig)
            signal.signal(signal.SIGINT, self.handle_sig)
            signal.signal(signal.SIGHUP, self.handle_sig)
            signal.signal(signal.SIGTERM, self.handle_sig)

    # noinspection PyUnusedLocal
    def handle_sig(self, signum, frame):
        """Function to handle signals.

        SIGUSR1 will result in internal info being dumped to the DIAG log
        SIGHUP will force a reload of all apps
        SIGINT and SIGTEM both result in AD shutting down

        Args:
            signum: Signal number being processed.
            frame: frame - unused

        Returns:
            None.

        """

        if signum == signal.SIGUSR1:
            self.AD.thread_async.call_async_no_wait(self.AD.sched.dump_schedule)
            self.AD.thread_async.call_async_no_wait(self.AD.callbacks.dump_callbacks)
            self.AD.thread_async.call_async_no_wait(self.AD.threading.dump_threads)
            self.AD.thread_async.call_async_no_wait(self.AD.app_management.dump_objects)
            self.AD.thread_async.call_async_no_wait(self.AD.sched.dump_sun)
        if signum == signal.SIGHUP:
            self.AD.thread_async.call_async_no_wait(self.AD.app_management.check_app_updates, mode=UpdateMode.TERMINATE)
        if signum == signal.SIGINT:
            self.logger.info("Keyboard interrupt")
            self.stop()
        if signum == signal.SIGTERM:
            self.logger.info("SIGTERM Received")
            self.stop()

    def stop(self):
        """Called by the signal handler to shut AD down.

        Returns:
            None.
        """

        self.logger.info("AppDaemon is shutting down")
        self.AD.stop()
        if self.http_object is not None:
            self.http_object.stop()

    # noinspection PyBroadException,PyBroadException
    def run(self, ad_config_model: AppDaemonConfig, hadashboard, admin, aui, api, http):
        """Start AppDaemon up after initial argument parsing.

        Args:
            ad_config_model: Config for AppDaemon Object.
            hadashboard: Config for HADashboard Object.
            admin: Config for admin Object.
            aui: Config for aui Object.
            api: Config for API Object
            http: Config for HTTP Object
        """

        try:
            # if to use uvloop
            if ad_config_model.uvloop and uvloop:
                self.logger.info("Running AD using uvloop")
                uvloop.install()

            loop: asyncio.BaseEventLoop = asyncio.new_event_loop()

            # Initialize AppDaemon

            self.AD = ad.AppDaemon(self.logging, loop, ad_config_model)

            # Initialize Dashboard/API/admin

            if http is not None and (
                hadashboard is not None or admin is not None or aui is not None or api is not False
            ):
                self.logger.info("Initializing HTTP")
                self.http_object = HTTP(
                    self.AD,
                    hadashboard,
                    admin,
                    aui,
                    api,
                    http,
                )
                self.AD.register_http(self.http_object)
            else:
                if http is not None:
                    self.logger.info("HTTP configured but no consumers are configured - disabling")
                else:
                    self.logger.info("HTTP is disabled")

            self.logger.debug("Start Main Loop")

            pending = asyncio.all_tasks(loop)
            loop.run_until_complete(asyncio.gather(*pending))

            #
            # Now we are shutting down - perform any necessary cleanup
            #

            self.AD.terminate()

            self.logger.info("AppDaemon is stopped.")
        except ValidationError as e:
            logging.getLogger().exception(e)
        except StartupAbortedException as e:
            # We got an unrecoverable error during startup so print it out and quit
            self.logger.error(f"AppDaemon terminated with errors: {e}")
        except Exception:
            self.logger.warning("-" * 60)
            self.logger.warning("Unexpected error during run()")
            self.logger.warning("-" * 60, exc_info=True)
            self.logger.warning("-" * 60)

            self.logger.debug("End Loop")

            self.logger.info("AppDaemon Exited")

    # noinspection PyBroadException
    def main(self):  # noqa: C901
        """Initial AppDaemon entry point.

        Parse command line arguments, load configuration, set up logging.

        """

        self.init_signals()

        # Get command line args

        parser = argparse.ArgumentParser()

        parser.add_argument(
            "-c",
            "--config",
            help="full path to config directory",
            type=str,
        )
        parser.add_argument("-p", "--pidfile", help="full path to PID File", default=None)
        parser.add_argument(
            "-t",
            "--timewarp",
            help="speed that the scheduler will work at for time travel",
            type=float,
        )
        parser.add_argument(
            "-s",
            "--starttime",
            help="start time for scheduler <YYYY-MM-DD HH:MM:SS|YYYY-MM-DD#HH:MM:SS>",
            type=str,
        )
        parser.add_argument(
            "-e",
            "--endtime",
            help="end time for scheduler <YYYY-MM-DD HH:MM:SS|YYYY-MM-DD#HH:MM:SS>",
            type=str,
        )
        parser.add_argument(
            "-C",
            "--configfile",
            help="name for config file",
            type=str,
        )
        parser.add_argument(
            "-D",
            "--debug",
            help="global debug level",
            default="INFO",
            choices=["DEBUG", "INFO", "WARNING", "ERROR", "CRITICAL"],
        )
        parser.add_argument("-m", "--moduledebug", nargs=2, action="append")
<<<<<<< HEAD
        parser.add_argument("-v", "--version", action="version", version="%(prog)s " + utils.__version__)
        parser.add_argument("--profiledash", help=argparse.SUPPRESS, action="store_true")
        parser.add_argument("--write_toml", help="use TOML for creating new app configuration files", action="store_true")
=======
        parser.add_argument("-v", "--version", action="version",
                            version="%(prog)s " + utils.__version__)
        parser.add_argument(
            "--profiledash", help=argparse.SUPPRESS, action="store_true")
        parser.add_argument(
            "--write_toml", help="use TOML for creating new app configuration files", action="store_true")
        #TODO Implement --write_toml
        parser.add_argument("--toml", help="Deprecated", action="store_true")
>>>>>>> c5f2410a

        args = parser.parse_args()

        pidfile = args.pidfile

        default_config_files = ["appdaemon.yaml", "appdaemon.toml"]
        default_config_paths = [
            Path("~/.homeassistant").expanduser(),
            Path("/etc/appdaemon"),
            Path("/conf")
        ]

        if args.configfile is not None:
            config_file = Path(args.configfile).resolve()
            if args.config is not None:
                config_dir = Path(args.config).resolve()
            else:
                config_dir = config_file.parent
        else:
            if args.config is not None:
                config_dir = Path(args.config).resolve()
                for file in default_config_files:
                    if (config_file := (config_dir / file)).exists():
                        break
                else:
                    raise NoADConfig
            else:
                all_default_config_paths = itertools.product(default_config_files, default_config_paths)
                for file in all_default_config_paths:
                    if (config_file := file).exists():
                        break
                else:
                    raise NoADConfig

        assert config_file.exists(), f"{config_file} does not exist"
        assert os.access(config_file, os.R_OK), f"{config_file} is not readable"
        try:
<<<<<<< HEAD
            config = utils.read_config_file(config_file)
            ad_kwargs = config["appdaemon"]
=======
            config = utils.read_config_file(config_file_path)
        except Exception as e:
            print(f"FATAL: Unexpected error loading config file: {config_file_path}")
            print(e)
            sys.exit()

        if "appdaemon" not in config:
            print("ERROR", "no 'appdaemon' section in {}".format(config_file_path))
            sys.exit()

        appdaemon = config["appdaemon"]
        if "disable_apps" not in appdaemon:
            appdaemon["disable_apps"] = False
>>>>>>> c5f2410a

            ad_kwargs["config_dir"] = config_dir
            ad_kwargs["config_file"] = config_file
            ad_kwargs["write_toml"] = args.write_toml

            if args.timewarp:
                ad_kwargs["timewarp"] = args.timewarp
            if args.starttime:
                ad_kwargs["starttime"] = args.starttime
            if args.endtime:
                ad_kwargs["endtime"] = args.endtime

            ad_kwargs["stop_function"] = self.stop
            ad_kwargs["loglevel"] = args.debug

            if args.moduledebug is not None:
                module_debug_cli = {arg[0]: arg[1] for arg in args.moduledebug}
            else:
                module_debug_cli = {}

            if isinstance(ad_kwargs.get("module_debug"), dict):
                ad_kwargs["module_debug"] |= module_debug_cli
            else:
                ad_kwargs["module_debug"] = module_debug_cli

            # Validate the AppDaemon configuration
            ad_config_model = AppDaemonConfig.model_validate(ad_kwargs)

            if args.debug.upper() == "DEBUG":
                model_json = ad_config_model.model_dump(by_alias=True, exclude_unset=True)
                print(json.dumps(model_json, indent=4, default=str, sort_keys=True))
        except ValidationError as e:
            print(f"Configuration error in: {config_file}")
            print(e)
            sys.exit(1)
        except Exception as e:
            print(f"Unexpected error loading config file: {config_file}")
            print(e)
            sys.exit(1)

        hadashboard = None
        if "hadashboard" in config:
            if config["hadashboard"] is None:
                hadashboard = {}
            else:
                hadashboard = config["hadashboard"]

            hadashboard["profile_dashboard"] = args.profiledash
            hadashboard["config_dir"] = config_dir
            hadashboard["config_file"] = config_file
            if args.profiledash:
                hadashboard["profile_dashboard"] = True

            if "dashboard" not in hadashboard:
                hadashboard["dashboard"] = True

        old_admin = None
        if "old_admin" in config:
            if config["old_admin"] is None:
                old_admin = {}
            else:
                old_admin = config["old_admin"]
        admin = None
        if "admin" in config:
            if config["admin"] is None:
                admin = {}
            else:
                admin = config["admin"]
        api = None
        if "api" in config:
            if config["api"] is None:
                api = {}
            else:
                api = config["api"]

        http = None
        if "http" in config:
            http = config["http"]

        # Setup _logging

        if "log" in config:
            print(
                "ERROR",
                "'log' directive deprecated, please convert to new 'logs' syntax",
            )
            sys.exit(1)
        if "logs" in config:
            logs = config["logs"]
        else:
            logs = {}

        self.logging = Logging(logs, args.debug)
        self.logger = self.logging.get_logger()

        if "time_zone" in config["appdaemon"]:
            self.logging.set_tz(pytz.timezone(config["appdaemon"]["time_zone"]))

        # Startup message

        self.logger.info("-" * 60)
        self.logger.info("AppDaemon Version %s starting", utils.__version__)

        if utils.__version_comments__ is not None and utils.__version_comments__ != "":
            self.logger.info("Additional version info: %s", utils.__version_comments__)

        self.logger.info("-" * 60)
        self.logger.info(
            "Python version is %s.%s.%s",
            sys.version_info[0],
            sys.version_info[1],
            sys.version_info[2],
        )
        self.logger.info("Configuration read from: %s", config_file)

        for field in ad_config_model.model_fields_set:
            if field in ad_config_model.__pydantic_extra__:
                self.logger.warning(f"Extra config field '{field}'. This will be ignored")
            elif (info := ad_config_model.model_fields.get(field)) and info.deprecated:
                self.logger.warning(f"Deprecated field '{field}': {info.deprecation_message}")

        self.logging.dump_log_config()
        self.logger.debug("AppDaemon Section: %s", config.get("appdaemon"))
        self.logger.debug("HADashboard Section: %s", config.get("hadashboard"))

        exit = False

        if "time_zone" not in config["appdaemon"]:
            self.logger.error("time_zone not specified in appdaemon.yaml")
            exit = True

        if "latitude" not in config["appdaemon"]:
            self.logger.error("latitude not specified in appdaemon.yaml")
            exit = True

        if "longitude" not in config["appdaemon"]:
            self.logger.error("longitude not specified in appdaemon.yaml")
            exit = True

        if "elevation" not in config["appdaemon"]:
            self.logger.error("elevation not specified in appdaemon.yaml")
            exit = True

        if exit is True:
            sys.exit(1)

        if pidfile is not None:
            self.logger.info("Using pidfile: %s", pidfile)
            dir = os.path.dirname(pidfile)
            name = os.path.basename(pidfile)
            try:
                with pid.PidFile(name, dir):
                    self.run(ad_config_model, hadashboard, old_admin, admin, api, http)
            except pid.PidFileError:
                self.logger.error("Unable to acquire pidfile - terminating")
        else:
            self.run(ad_config_model, hadashboard, old_admin, admin, api, http)


def main():
    """Called when run from the command line."""
    admain = ADMain()
    admain.main()


if __name__ == "__main__":
    main()<|MERGE_RESOLUTION|>--- conflicted
+++ resolved
@@ -6,7 +6,6 @@
 also creates the loop and kicks everything off
 
 """
-
 
 import argparse
 import asyncio
@@ -44,6 +43,7 @@
 
 class NoADConfig(Exception):
     pass
+
 
 class ADMain:
     """
@@ -145,9 +145,7 @@
 
             # Initialize Dashboard/API/admin
 
-            if http is not None and (
-                hadashboard is not None or admin is not None or aui is not None or api is not False
-            ):
+            if http is not None and (hadashboard is not None or admin is not None or aui is not None or api is not False):
                 self.logger.info("Initializing HTTP")
                 self.http_object = HTTP(
                     self.AD,
@@ -244,31 +242,18 @@
             choices=["DEBUG", "INFO", "WARNING", "ERROR", "CRITICAL"],
         )
         parser.add_argument("-m", "--moduledebug", nargs=2, action="append")
-<<<<<<< HEAD
         parser.add_argument("-v", "--version", action="version", version="%(prog)s " + utils.__version__)
         parser.add_argument("--profiledash", help=argparse.SUPPRESS, action="store_true")
         parser.add_argument("--write_toml", help="use TOML for creating new app configuration files", action="store_true")
-=======
-        parser.add_argument("-v", "--version", action="version",
-                            version="%(prog)s " + utils.__version__)
-        parser.add_argument(
-            "--profiledash", help=argparse.SUPPRESS, action="store_true")
-        parser.add_argument(
-            "--write_toml", help="use TOML for creating new app configuration files", action="store_true")
-        #TODO Implement --write_toml
+        # TODO Implement --write_toml
         parser.add_argument("--toml", help="Deprecated", action="store_true")
->>>>>>> c5f2410a
 
         args = parser.parse_args()
 
         pidfile = args.pidfile
 
         default_config_files = ["appdaemon.yaml", "appdaemon.toml"]
-        default_config_paths = [
-            Path("~/.homeassistant").expanduser(),
-            Path("/etc/appdaemon"),
-            Path("/conf")
-        ]
+        default_config_paths = [Path("~/.homeassistant").expanduser(), Path("/etc/appdaemon"), Path("/conf")]
 
         if args.configfile is not None:
             config_file = Path(args.configfile).resolve()
@@ -295,24 +280,8 @@
         assert config_file.exists(), f"{config_file} does not exist"
         assert os.access(config_file, os.R_OK), f"{config_file} is not readable"
         try:
-<<<<<<< HEAD
             config = utils.read_config_file(config_file)
             ad_kwargs = config["appdaemon"]
-=======
-            config = utils.read_config_file(config_file_path)
-        except Exception as e:
-            print(f"FATAL: Unexpected error loading config file: {config_file_path}")
-            print(e)
-            sys.exit()
-
-        if "appdaemon" not in config:
-            print("ERROR", "no 'appdaemon' section in {}".format(config_file_path))
-            sys.exit()
-
-        appdaemon = config["appdaemon"]
-        if "disable_apps" not in appdaemon:
-            appdaemon["disable_apps"] = False
->>>>>>> c5f2410a
 
             ad_kwargs["config_dir"] = config_dir
             ad_kwargs["config_file"] = config_file
