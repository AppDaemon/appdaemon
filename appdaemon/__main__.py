--- conflicted
+++ resolved
@@ -24,17 +24,11 @@
 import appdaemon.logging as logging
 
 
-<<<<<<< HEAD
-
-class ADMain():
-
-    """Class to encapsulate all main() functionality."""
-=======
+
 class ADMain:
     """
     Class to encapsulate all main() functionality.
     """
->>>>>>> 9bfa97db
 
     def __init__(self):
         """Constructor."""
