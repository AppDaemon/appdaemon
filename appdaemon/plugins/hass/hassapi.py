import requests
from ast import literal_eval

import appdaemon.adbase as adbase
import appdaemon.adapi as adapi
import appdaemon.utils as utils

from appdaemon.appdaemon import AppDaemon

from requests.packages.urllib3.exceptions import InsecureRequestWarning
requests.packages.urllib3.disable_warnings(InsecureRequestWarning)

from functools import wraps


def hass_check(func):
    @wraps(func)
    def func_wrapper(*args, **kwargs):
        self = args[0]
        ns = self._get_namespace(**kwargs)
        plugin = utils.run_coroutine_threadsafe(self, self.AD.plugins.get_plugin_object(ns))
        if plugin is None:
            self.logger.warning("non_existent namespace (%s) specified in call to %s", ns, func.__name__)
            return lambda *args: None
        if not utils.run_coroutine_threadsafe(self, plugin.am_reading_messages()):
            self.logger.warning("Attempt to call Home Assistant while disconnected: %s", func.__name__)
            return lambda *args: None
        else:
            return func(*args, **kwargs)

    return (func_wrapper)


#
# Define an entities class as a descriptor to enable read only access of HASS state
#

class Hass(adbase.ADBase, adapi.ADAPI):
    #
    # Internal
    #

    def __init__(self, ad: AppDaemon, name, logging, args, config, app_config, global_vars):

        # Call Super Classes
        adbase.ADBase.__init__(self, ad, name, logging, args, config, app_config, global_vars)
        adapi.ADAPI.__init__(self, ad, name, logging, args, config, app_config, global_vars)

        self.AD = ad

        #
        # Register specific constraints
        #
        self.register_constraint("constrain_presence")
        self.register_constraint("constrain_input_boolean")
        self.register_constraint("constrain_input_select")

    #
    # Device Trackers
    #

    def get_trackers(self, **kwargs):
        """Returns a list of all device tracker names.

        Args:
            **kwargs (optional): Zero or more keyword arguments.

        Keyword Args:
            namespace (str, optional): Namespace to use for the call. See the section on
                `namespaces <APPGUIDE.html#namespaces>`__ for a detailed description.
                In most cases it is safe to ignore this parameter.

        Examples:
            >>> trackers = self.get_trackers()
            >>> for tracker in trackers:
            >>>     do something

        """
        return (key for key, value in self.get_state("device_tracker", **kwargs).items())

    def get_tracker_details(self, **kwargs):
        """Returns a list of all device trackers and their associated state.

        Args:
            **kwargs (optional): Zero or more keyword arguments.

        Keyword Args:
            namespace (str, optional): Namespace to use for the call. See the section on
                `namespaces <APPGUIDE.html#namespaces>`__ for a detailed description.
                In most cases it is safe to ignore this parameter.

        Examples:
            >>> trackers = self.get_tracker_details()
            >>> for tracker in trackers:
            >>>     do something

        """
        return self.get_state("device_tracker", **kwargs)

    def get_tracker_state(self, entity_id, **kwargs):
        """Gets the state of a tracker.

        Args:
            entity_id (str): Fully qualified entity id of the device tracker to query, e.g.,
                ``device_tracker.andrew``.
           **kwargs (optional): Zero or more keyword arguments.

        Keyword Args:
            namespace (str, optional): Namespace to use for the call. See the section on
                `namespaces <APPGUIDE.html#namespaces>`__ for a detailed description.
                In most cases it is safe to ignore this parameter.

        Returns:
            The values returned depend in part on the
            configuration and type of device trackers in the system. Simpler tracker
            types like ``Locative`` or ``NMAP`` will return one of 2 states:

            -  ``home``
            -  ``not_home``

            Some types of device tracker are in addition able to supply locations
            that have been configured as Geofences, in which case the name of that
            location can be returned.

        Examples:
            >>> trackers = self.get_trackers()
            >>> for tracker in trackers:
            >>>     self.log("{} is {}".format(tracker, self.get_tracker_state(tracker)))

        """
        self._check_entity(self._get_namespace(**kwargs), entity_id)
        return self.get_state(entity_id, **kwargs)

    @utils.sync_wrapper
    async def anyone_home(self, **kwargs):
        """Determines if the house/apartment is occupied.

        A convenience function to determine if one or more person is home. Use
        this in preference to getting the state of ``group.all_devices()`` as it
        avoids a race condition when using state change callbacks for device
        trackers.

        Args:
            **kwargs (optional): Zero or more keyword arguments.

        Keyword Args:
            namespace (str, optional): Namespace to use for the call. See the section on
                `namespaces <APPGUIDE.html#namespaces>`__ for a detailed description.
                In most cases it is safe to ignore this parameter.

        Returns:
            Returns ``True`` if anyone is at home, ``False`` otherwise.

        Examples:
            >>> if self.anyone_home():
            >>>     do something

        """
        state = await self.get_state(**kwargs)
        for entity_id in state.keys():
            thisdevice, thisentity = entity_id.split(".")
            if thisdevice == "device_tracker":
                if state[entity_id]["state"] == "home":
                    return True
        return False

    @utils.sync_wrapper
    async def everyone_home(self, **kwargs):
        """Determine if all family's members at home.

        A convenience function to determine if everyone is home. Use this in
        preference to getting the state of ``group.all_devices()`` as it avoids
        a race condition when using state change callbacks for device trackers.

        Args:
            **kwargs (optional): Zero or more keyword arguments.

        Keyword Args:
            namespace (str, optional): Namespace to use for the call. See the section on
                `namespaces <APPGUIDE.html#namespaces>`__ for a detailed description.
                In most cases it is safe to ignore this parameter.

        Returns:
            Returns ``True`` if everyone is at home, ``False`` otherwise.

        Examples:
            >>> if self.everyone_home():
            >>>    do something

        """
        state = await self.get_state(**kwargs)
        for entity_id in state.keys():
            thisdevice, thisentity = entity_id.split(".")
            if thisdevice == "device_tracker":
                if state[entity_id]["state"] != "home":
                    return False
        return True

    @utils.sync_wrapper
    async def noone_home(self, **kwargs):
        """Determines if the house/apartment is empty.

        A convenience function to determine if no people are at home. Use this
        in preference to getting the state of ``group.all_devices()`` as it avoids
        a race condition when using state change callbacks for device trackers.

        Args:
            **kwargs (optional): Zero or more keyword arguments.

        Keyword Args:
            namespace (str, optional): Namespace to use for the call. See the section on
                `namespaces <APPGUIDE.html#namespaces>`__ for a detailed description.
                In most cases it is safe to ignore this parameter.

        Returns:
            Returns ``True`` if no one is home, ``False`` otherwise.

        Examples:
            >>> if self.noone_home():
            >>>     do something

        """
        state = await self.get_state(**kwargs)
        for entity_id in state.keys():
            thisdevice, thisentity = entity_id.split(".")
            if thisdevice == "device_tracker":
                if state[entity_id]["state"] == "home":
                    return False
        return True

    #
    # Built in constraints
    #

    def constrain_presence(self, value):
        unconstrained = True
        if value == "everyone" and not self.everyone_home():
            unconstrained = False
        elif value == "anyone" and not self.anyone_home():
            unconstrained = False
        elif value == "noone" and not self.noone_home():
            unconstrained = False

        return unconstrained

    def constrain_input_boolean(self, value):
        unconstrained = True
        state = self.get_state()

        values = value.split(",")
        if len(values) == 2:
            entity = values[0]
            desired_state = values[1]
        else:
            entity = value
            desired_state = "on"
        if entity in state and state[entity]["state"] != desired_state:
            unconstrained = False

        return unconstrained

    def constrain_input_select(self, value):
        unconstrained = True
        state = self.get_state()

        values = value.split(",")
        entity = values.pop(0)
        if entity in state and state[entity]["state"] not in values:
            unconstrained = False

        return unconstrained

    #
    # Helper functions for services
    #

    @hass_check
    @utils.sync_wrapper
    async def turn_on(self, entity_id, **kwargs):
        """Turns `on` a Home Assistant entity.

        This is a convenience function for the ``homassistant.turn_on``
        function. It can turn ``on`` pretty much anything in Home Assistant
        that can be turned ``on`` or ``run`` (e.g., `Lights`, `Switches`,
        `Scenes`, `Scripts`, etc.).

        Args:
            entity_id (str): Fully qualified id of the thing to be turned ``on`` (e.g.,
                `light.office_lamp`, `scene.downstairs_on`).
            **kwargs (optional): Zero or more keyword arguments.

         Keyword Args:
             namespace (str, optional): Namespace to use for the call. See the section on
                `namespaces <APPGUIDE.html#namespaces>`__ for a detailed description.
                In most cases it is safe to ignore this parameter.

        Returns:
            None.

        Examples:
            Turn `on` a switch.

            >>> self.turn_on("switch.backyard_lights")

            Turn `on` a scene.

            >>> self.turn_on("scene.bedroom_on")

            Turn `on` a light and set its color to green.

            >>> self.turn_on("light.office_1", color_name = "green")

        """
        namespace = self._get_namespace(**kwargs)
        if "namespace" in kwargs:
            del kwargs["namespace"]
            
        await self._check_entity(namespace, entity_id)
        if kwargs == {}:
            rargs = {"entity_id": entity_id}
        else:
            rargs = kwargs
            rargs["entity_id"] = entity_id
            
        rargs["namespace"] = namespace
        await self.call_service("homeassistant/turn_on", **rargs)

    @hass_check
    @utils.sync_wrapper
    async def turn_off(self, entity_id, **kwargs):
        """Turns `off` a Home Assistant entity.

        This is a convenience function for the ``homassistant.turn_off``
        function. It can turn ``off`` pretty much anything in Home Assistant
        that can be turned ``off`` (e.g., `Lights`, `Switches`, etc.).

        Args:
            entity_id (str): Fully qualified id of the thing to be turned ``off`` (e.g.,
                `light.office_lamp`, `scene.downstairs_on`).
            **kwargs (optional): Zero or more keyword arguments.

         Keyword Args:
             namespace (str, optional): Namespace to use for the call. See the section on
                `namespaces <APPGUIDE.html#namespaces>`__ for a detailed description.
                In most cases it is safe to ignore this parameter.

        Returns:
            None.

        Examples:
            Turn `off` a switch.

            >>> self.turn_off("switch.backyard_lights")

            Turn `off` a scene.

            >>> self.turn_off("scene.bedroom_on")

        """
        namespace = self._get_namespace(**kwargs)
        if "namespace" in kwargs:
            del kwargs["namespace"]
            
        await self._check_entity(namespace, entity_id)
        if kwargs == {}:
            rargs = {"entity_id": entity_id}
        else:
            rargs = kwargs
            rargs["entity_id"] = entity_id

        rargs["namespace"] = namespace
        device, entity = self.split_entity(entity_id)
        if device == "scene":
            await self.call_service("homeassistant/turn_on", **rargs)
        else:
            await self.call_service("homeassistant/turn_off", **rargs)

    @hass_check
    @utils.sync_wrapper
    async def toggle(self, entity_id, **kwargs):
        """Toggles between ``on`` and ``off`` for the selected entity.

        This is a convenience function for the ``homassistant.toggle`` function.
        It is able to flip the state of pretty much anything in Home Assistant
        that can be turned ``on`` or ``off``.

        Args:
            entity_id (str): Fully qualified id of the thing to be turned ``off`` (e.g.,
                `light.office_lamp`, `scene.downstairs_on`).
            **kwargs (optional): Zero or more keyword arguments.

         Keyword Args:
             namespace (str, optional): Namespace to use for the call. See the section on
                `namespaces <APPGUIDE.html#namespaces>`__ for a detailed description.
                In most cases it is safe to ignore this parameter.

        Returns:
            None.

        Examples:
            >>> self.toggle("switch.backyard_lights")
            >>> self.toggle("light.office_1", color_name = "green")

        """
        namespace = self._get_namespace(**kwargs)
        if "namespace" in kwargs:
            del kwargs["namespace"]
            
        await self._check_entity(namespace, entity_id)
        if kwargs == {}:
            rargs = {"entity_id": entity_id}
        else:
            rargs = kwargs
            rargs["entity_id"] = entity_id
            
        rargs["namespace"] = namespace
        await self.call_service("homeassistant/toggle", **rargs)

    @hass_check
    @utils.sync_wrapper
    async def set_value(self, entity_id, value, **kwargs):
        """Sets the value of an `input_number`.

        This is a convenience function for the ``input_number.set_value``
        function. It can set the value of an ``input_number`` in Home Assistant.

        Args:
            entity_id (str): Fully qualified id of `input_number` to be changed (e.g.,
                `input_number.alarm_hour`).
            value (int or float): The new value to set the `input_number` to.
            **kwargs (optional): Zero or more keyword arguments.

         Keyword Args:
             namespace (str, optional): Namespace to use for the call. See the section on
                `namespaces <APPGUIDE.html#namespaces>`__ for a detailed description.
                In most cases it is safe to ignore this parameter.

        Returns:
            None.

        Examples:
            >>> self.set_value("input_number.alarm_hour", 6)

        """
        namespace = self._get_namespace(**kwargs)
        if "namespace" in kwargs:
            del kwargs["namespace"]
            
        await self._check_entity(namespace, entity_id)
        if kwargs == {}:
            rargs = {"entity_id": entity_id, "value": value}
        else:
            rargs = kwargs
            rargs["entity_id"] = entity_id
            rargs["value"] = value
        rargs["namespace"] = namespace
        await self.call_service("input_number/set_value", **rargs)

    @hass_check
    @utils.sync_wrapper
    async def set_textvalue(self, entity_id, value, **kwargs):
        """Sets the value of an `input_text`.

        This is a convenience function for the ``input_text.set_value``
        function. It can set the value of an `input_text` in Home Assistant.

        Args:
            entity_id (str): Fully qualified id of `input_text` to be changed (e.g.,
                `input_text.text1`).
            value (str): The new value to set the `input_text` to.
            **kwargs (optional): Zero or more keyword arguments.

         Keyword Args:
             namespace (str, optional): Namespace to use for the call. See the section on
                `namespaces <APPGUIDE.html#namespaces>`__ for a detailed description.
                In most cases it is safe to ignore this parameter.

        Returns:
            None.

        Examples:
            >>> self.set_textvalue("input_text.text1", "hello world")

        """
        namespace = self._get_namespace(**kwargs)
        if "namespace" in kwargs:
            del kwargs["namespace"]
            
        await self._check_entity(namespace, entity_id)
        if kwargs == {}:
            rargs = {"entity_id": entity_id, "value": value}
        else:
            rargs = kwargs
            rargs["entity_id"] = entity_id
            rargs["value"] = value
            
        rargs["namespace"] = namespace
        await self.call_service("input_text/set_value", **rargs)

    @hass_check
    @utils.sync_wrapper
    async def select_option(self, entity_id, option, **kwargs):
        """Sets the value of an `input_option`.

        This is a convenience function for the ``input_select.select_option``
        function. It can set the value of an `input_select` in Home Assistant.

        Args:
            entity_id (str): Fully qualified id of `input_select` to be changed (e.g.,
                `input_select.mode`).
            option (str): The new value to set the `input_select` to.
            **kwargs (optional): Zero or more keyword arguments.

         Keyword Args:
             namespace (str, optional): Namespace to use for the call. See the section on
                `namespaces <APPGUIDE.html#namespaces>`__ for a detailed description.
                In most cases it is safe to ignore this parameter.

        Returns:
            None.

        Examples:
            >>> self.select_option("input_select.mode", "Day")

        Todo:
            * Is option always a str?

        """
        namespace = self._get_namespace(**kwargs)
        if "namespace" in kwargs:
            del kwargs["namespace"]
            
        await self._check_entity(namespace, entity_id)
        if kwargs == {}:
            rargs = {"entity_id": entity_id, "option": option}
        else:
            rargs = kwargs
            rargs["entity_id"] = entity_id
            rargs["option"] = option
            
        rargs["namespace"] = namespace
        await self.call_service("input_select/select_option", **rargs)

    @hass_check
    @utils.sync_wrapper
    async def notify(self, message, **kwargs):
        """Sends a notification.

        This is a convenience function for the ``notify.notify`` service. It
        will send a notification to a named notification service. If the name is
        not specified, it will default to ``notify/notify``.

        Args:
            message (str): Message to be sent to the notification service.
            **kwargs (optional): Zero or more keyword arguments.

         Keyword Args:
             title (str, optional): Title of the notification.
             name (str, optional): Name of the notification service.
             namespace (str, optional): Namespace to use for the call. See the section on
                `namespaces <APPGUIDE.html#namespaces>`__ for a detailed description.
                In most cases it is safe to ignore this parameter.

        Returns:
            None.

        Examples:
            >>> self.notify("Switching mode to Evening")
            >>> self.notify("Switching mode to Evening", title = "Some Subject", name = "smtp")

        """
        kwargs["message"] = message
        if "name" in kwargs:
            service = "notify/{}".format(kwargs["name"])
            del kwargs["name"]
        else:
            service = "notify/notify"

        await self.call_service(service, **kwargs)

    @hass_check
    @utils.sync_wrapper
    async def persistent_notification(self, message, title=None, id=None):
        """

        Args:
            message:
            title:
            id:

        Returns:

        Todo:
            * Finish

        """
        kwargs = {}
        kwargs["message"] = message
        if title is not None:
            kwargs["title"] = title
        if id is not None:
            kwargs["notification_id"] = id
        await self.call_service("persistent_notification/create", **kwargs)

    @hass_check
    @utils.sync_wrapper
    async def get_history(self, entity_id = "", **kwargs):
        """Gets access to the HA Database.

        This is a convenience function that allows accessing the HA Database, so the
        history state of a device can be retrieved. It allows for a level of flexibility
        when retrieving the data, and returns it as a dictionary list. Caution must be
        taken when using this, as depending on the size of the database, it can take
        a long time to process.

        Args:
            entity_id (str): Fully qualified id of the device to be querying, e.g.,
                ``light.office_lamp`` or ``scene.downstairs_on`` This can be any entity_id
                in the database. If this is left empty, the state of all entities will be
                retrieved within the specified time. If both ``end_time`` and ``start_time``
                explained below are declared, and ``entity_id`` is specified, the specified
                ``entity_id`` will be ignored and the history states of `all` entity_id in
                the database will be retrieved within the specified time.
            **kwargs (optional): Zero or more keyword arguments.

        Keyword Args:
            days (int, optional): The days from the present-day walking backwards that is
                required from the database.
            start_time (optional): The start time from when the data should be retrieved.
                This should be the furthest time backwards, like if we wanted to get data from
                now until two days ago. Your start time will be the last two days datetime.
                ``start_time`` time can be either a UTC aware time string like ``2019-04-16 12:00:03+01:00``
                or a ``datetime.datetime`` object.
            end_time (optional): The end time from when the data should be retrieved. This should
                be the latest time like if we wanted to get data from now until two days ago. Your
                end time will be today's datetime ``end_time`` time can be either a UTC aware time
                string like ``2019-04-16 12:00:03+01:00`` or a ``datetime.datetime`` object. It should
                be noted that it is not possible to declare only ``end_time``. If only ``end_time``
                is declared without ``start_time`` or ``days``, it will revert to default to the latest
                history state. When ``end_time`` is specified, it is not possible to declare ``entity_id``.
                If ``entity_id`` is specified, ``end_time`` will be ignored.
            namespace (str, optional): Namespace to use for the call. See the section on
                `namespaces <APPGUIDE.html#namespaces>`__ for a detailed description.
                In most cases it is safe to ignore this parameter.

        Returns:
            An iterable list of entity_ids and their history state.

        Examples:
            Get device state over the last 5 days.

            >>> data = self.get_history("light.office_lamp", days = 5)

            Get device state over the last 2 days and walk forward.

            >>> import datetime
            >>> from datetime import timedelta
            >>> start_time = datetime.datetime.now() - timedelta(days = 2)
            >>> data = self.get_history("light.office_lamp", start_time = start_time)

            Get device state from yesterday and walk 5 days back.

            >>> import datetime
            >>> from datetime import timedelta
            >>> end_time = datetime.datetime.now() - timedelta(days = 1)
            >>> data = self.get_history(end_time = end_time, days = 5)

        """
        namespace = self._get_namespace(**kwargs)

        if "namespace" in kwargs:
            del kwargs["namespace"]
        
        if entity_id != "":
            await self._check_entity(namespace, entity_id)
        if kwargs == {}:
            rargs = {"entity_id": entity_id}
        else:
            rargs = kwargs
            rargs["entity_id"] = entity_id
            
        rargs["namespace"] = namespace

<<<<<<< HEAD
        result = await self.call_service("database/history", **rargs)
        return result
=======
        result = self.call_service("database/history", **rargs)
        return result

    @hass_check
    def render_template(self, template, **kwargs):
        """Renders a Home Assistant Template

        Args:
            template (str): The Home Assistant Template to be rendered.

        Keyword Args:
            None.

        Returns:
            The rendered template in a native Python type.

        Examples:
            >>> self.render_template("{{ states('sun.sun') }}")
            Returns (str) above_horizon

            >>> self.render_template("{{ is_state('sun.sun', 'above_horizon') }}")
            Returns (bool) True

            >>> self.render_template("{{ states('sensor.outside_temp') }}")
            Returns (float) 97.2

        """
        namespace = self._get_namespace(**kwargs)

        if "namespace" in kwargs:
            del kwargs["namespace"]

        rargs = kwargs
        rargs["namespace"] = namespace
        rargs["template"] = template

        result = self.call_service("template/render", **rargs)
        try:
            return literal_eval(result)
        except (SyntaxError, ValueError):
            return result
>>>>>>> d7c49c0d
<|MERGE_RESOLUTION|>--- conflicted
+++ resolved
@@ -681,11 +681,7 @@
             
         rargs["namespace"] = namespace
 
-<<<<<<< HEAD
         result = await self.call_service("database/history", **rargs)
-        return result
-=======
-        result = self.call_service("database/history", **rargs)
         return result
 
     @hass_check
@@ -725,5 +721,4 @@
         try:
             return literal_eval(result)
         except (SyntaxError, ValueError):
-            return result
->>>>>>> d7c49c0d
+            return result