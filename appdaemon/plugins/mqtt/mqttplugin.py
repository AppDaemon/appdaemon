--- conflicted
+++ resolved
@@ -1,7 +1,9 @@
 import copy
+import string
 import paho.mqtt.client as mqtt
 import asyncio
 import traceback
+import json
 
 import appdaemon.utils as utils
 from appdaemon.appdaemon import AppDaemon
@@ -294,13 +296,8 @@
                     self.initialized = True
                 else:
                     if not already_notified and already_initialized:
-<<<<<<< HEAD
-                        self.AD.notify_plugin_stopped(self.name, self.namespace)
-                        self.AD.log("CRITICAL", "{}: MQTT Plugin Stopped Unexpectedly".format(self.name))
-=======
-                        self.AD.plugins.notify_plugin_stopped(self.name, meta, state, self.namespace)
+                        self.AD.plugins.notify_plugin_stopped(self.name, self.namespace)
                         self.AD.logging.log("CRITICAL", "{}: MQTT Plugin Stopped Unexpectedly".format(self.name))
->>>>>>> a6b0406b
                         already_notified = True
                         already_initialized = False
                         first_time = False
