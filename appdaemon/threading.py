import asyncio
import datetime
import inspect
import logging
import re
import sys
import threading
import traceback
from datetime import timedelta
from logging import Logger
from queue import Queue
from random import randint
from threading import Thread
from typing import TYPE_CHECKING, Dict, List, Optional, Union

import iso8601

from appdaemon import utils as utils
from appdaemon.models.app_config import AllAppConfig, AppConfig

if TYPE_CHECKING:
    from appdaemon.appdaemon import AppDaemon


class Threading:
    """Subsystem container for managing :class:`~threading.Thread` objects"""

    AD: "AppDaemon"
    """Reference to the AppDaemon container object
    """
    logger: Logger
    """Standard python logger named ``AppDaemon._threading``
    """
    diag: Logger
    """Standard python logger named ``Diag``
    """
    thread_count: int
    threads: Dict[str, Dict[str, Union[Thread, Queue]]]
    """Dictionary with keys of the thread ID (string beginning with `thread-`) and values of another dictionary with `thread` and `queue` keys that have values of :class:`~threading.Thread` and :class:`~queue.Queue` objects respectively."""

    last_stats_time: datetime.datetime = datetime.datetime.fromtimestamp(0)
    callback_list: List[Dict]

    auto_pin: bool = True
    pin_threads: int = 0
    total_threads: int = 0

    next_thread: int = 0
    current_callbacks_executed: int = 0
    current_callbacks_fired: int = 0

    def __init__(self, ad: "AppDaemon"):
        self.AD = ad
        self.logger = ad.logging.get_child("_threading")
        self.diag = ad.logging.get_diag()

        self.thread_count = 0
        self.threads = {}

        # A few shortcuts
        self.add_entity = ad.state.add_entity
        self.get_state = ad.state.get_state
        self.set_state = ad.state.set_state
        self.add_to_state = ad.state.add_to_state
        self.add_to_attr = ad.state.add_to_attr

        self.callback_list = []

    @property
    def pin_apps(self):
        return self.AD.config.pin_apps

    @property
    def total_threads(self):
        return self.AD.config.total_threads

    @total_threads.setter
    def total_threads(self, new: int):
        self.AD.config.total_threads = new

    async def get_q_update(self):
        """Updates queue sizes"""
        for thread in self.threads:
            qsize = self.get_q(thread).qsize()
            await self.set_state("_threading", "admin", "thread.{}".format(thread), q=qsize)

    async def get_callback_update(self):
        """Updates the sensors with information about how many callbacks have been fired. Called by the :class:`~appdaemon.admin_loop.AdminLoop`

        - ``sensor.callbacks_average_fired``
        - ``sensor.callbacks_average_executed``
        """
        now = datetime.datetime.now()
        self.callback_list.append(
            {"fired": self.current_callbacks_fired,
                "executed": self.current_callbacks_executed, "ts": now}
        )

        if len(self.callback_list) > 10:
            self.callback_list.pop(0)

        fired_sum = 0
        executed_sum = 0
        for item in self.callback_list:
            fired_sum += item["fired"]
            executed_sum += item["executed"]

        total_duration = (
            self.callback_list[len(self.callback_list) -
                               1]["ts"] - self.callback_list[0]["ts"]
        ).total_seconds()

        if total_duration == 0:
            fired_avg = 0
            executed_avg = 0
        else:
            fired_avg = round(fired_sum / total_duration, 1)
            executed_avg = round(executed_sum / total_duration, 1)

        await self.set_state("_threading", "admin", "sensor.callbacks_average_fired", state=fired_avg)
        await self.set_state(
            "_threading",
            "admin",
            "sensor.callbacks_average_executed",
            state=executed_avg,
        )

        self.last_stats_time = now
        self.current_callbacks_executed = 0
        self.current_callbacks_fired = 0

    async def init_admin_stats(self):
        # Initialize admin stats

        await self.add_entity("admin", "sensor.callbacks_total_fired", 0)
        await self.add_entity("admin", "sensor.callbacks_average_fired", 0)
        await self.add_entity("admin", "sensor.callbacks_total_executed", 0)
        await self.add_entity("admin", "sensor.callbacks_average_executed", 0)
        await self.add_entity("admin", "sensor.threads_current_busy", 0)
        await self.add_entity("admin", "sensor.threads_max_busy", 0)
        await self.add_entity(
            "admin",
            "sensor.threads_max_busy_time",
            utils.dt_to_str(datetime.datetime(1970, 1, 1, 0, 0, 0, 0)),
        )
        await self.add_entity(
            "admin",
            "sensor.threads_last_action_time",
            utils.dt_to_str(datetime.datetime(1970, 1, 1, 0, 0, 0, 0)),
        )

    async def create_initial_threads(self):
        if self.total_threads:
            self.auto_pin = False
        else:
            # Force a config check here so we have an accurate activate app count
            self.AD.app_management.logger.debug("Reading app config files to determine how many threads to make")
            cfg_paths = await self.AD.app_management.get_app_config_files()
            full_cfg: AllAppConfig = await self.AD.app_management.read_all(cfg_paths)
            self.total_threads = full_cfg.active_app_count

        if self.pin_apps:
            self.pin_threads = self.pin_threads or self.total_threads
        else:
            self.auto_pin = False
            self.pin_threads = 0
            self.total_threads = self.total_threads or 10

        if self.pin_threads > self.total_threads:
            raise ValueError("pin_threads cannot be > total_threads")

        if self.pin_threads < 0:
            raise ValueError("pin_threads cannot be < 0")

        self.logger.info(
            "Starting Apps with %s workers and %s pins",
            self.total_threads,
            self.pin_threads,
        )

        self.next_thread = self.pin_threads

        self.thread_count = 0
        for _ in range(self.total_threads):
            await self.add_thread(True)

        # Add thread object to track async
        await self.add_entity(
            "admin",
            "thread.async",
            "idle",
            {
                "q": 0,
                "is_alive": True,
                "time_called": utils.dt_to_str(datetime.datetime(1970, 1, 1, 0, 0, 0, 0)),
                "pinned_apps": [],
            },
        )

    def get_q(self, thread_id: str) -> Queue:
        return self.threads[thread_id]["queue"]

    @staticmethod
    def atoi(text):
        return int(text) if text.isdigit() else text

    def natural_keys(self, text):
        return [self.atoi(c) for c in re.split(r"(\d+)", text)]

    # Diagnostics

    def total_q_size(self):
        qsize = 0
        for thread in self.threads:
            qsize += self.threads[thread]["queue"].qsize()
        return qsize

    def min_q_id(self):
        id = 0
        i = 0
        qsize = sys.maxsize
        for thread in self.threads:
            if self.threads[thread]["queue"].qsize() < qsize:
                qsize = self.threads[thread]["queue"].qsize()
                id = i
            i += 1
        return id

    async def get_thread_info(self):
        info = {}
        info["max_busy_time"] = await self.get_state("_threading", "admin", "sensor.threads_max_busy_time")
        info["last_action_time"] = await self.get_state("_threading", "admin", "sensor.threads_last_action_time")
        info["current_busy"] = await self.get_state("_threading", "admin", "sensor.threads_current_busy")
        info["max_busy"] = await self.get_state("_threading", "admin", "sensor.threads_max_busy")
        info["threads"] = {}
        for thread in sorted(self.threads, key=self.natural_keys):
            if thread not in info["threads"]:
                info["threads"][thread] = {}
            t = await self.get_state("_threading", "admin", "thread.{}".format(thread), attribute="all")
            info["threads"][thread]["time_called"] = t["attributes"]["time_called"]
            info["threads"][thread]["callback"] = t["state"]
            info["threads"][thread]["is_alive"] = t["attributes"]["is_alive"]
        return info

    async def dump_threads(self):
        self.diag.info("--------------------------------------------------")
        self.diag.info("Threads")
        self.diag.info("--------------------------------------------------")
        current_busy = await self.get_state("_threading", "admin", "sensor.threads_current_busy")
        max_busy = await self.get_state("_threading", "admin", "sensor.threads_max_busy")
        max_busy_time = utils.str_to_dt(await self.get_state("_threading", "admin", "sensor.threads_max_busy_time"))
        last_action_time = await self.get_state("_threading", "admin", "sensor.threads_last_action_time")
        self.diag.info("Currently busy threads: %s", current_busy)
        self.diag.info("Most used threads: %s at %s", max_busy, max_busy_time)
        self.diag.info("Last activity: %s", last_action_time)
        self.diag.info("Total Q Entries: %s", self.total_q_size())
        self.diag.info("--------------------------------------------------")
        for thread in sorted(self.threads, key=self.natural_keys):
            t = await self.get_state("_threading", "admin", "thread.{}".format(thread), attribute="all")
            # print("thread.{}".format(thread), t)
            self.diag.info(
                "%s - qsize: %s | current callback: %s | since %s, | alive: %s, | pinned apps: %s",
                thread,
                t["attributes"]["q"],
                t["state"],
                t["attributes"]["time_called"],
                t["attributes"]["is_alive"],
                await self.get_pinned_apps(thread),
            )
        self.diag.info("--------------------------------------------------")

    #
    # Thread Management
    #

    def select_q(self, args):
        #
        # Select Q based on distribution method:
        #   Round Robin
        #   Random
        #   Load distribution
        #

        # Check for pinned app and if so figure correct thread for app

        if args["pin_app"] is True:
            thread = args["pin_thread"]
            # Handle the case where an App is unpinned but selects a pinned callback without specifying a thread
            # If this happens a lot, thread 0 might get congested but the alternatives are worse!
            if thread == -1:
                self.logger.warning(
                    "Invalid thread ID for pinned thread in app: %s - assigning to thread 0",
                    args["name"],
                )
                thread = 0
        else:
            if self.thread_count == self.pin_threads:
                raise ValueError(
                    "pin_threads must be set lower than threads if unpinned_apps are in use")
            if self.AD.load_distribution == "load":
                thread = self.min_q_id()
            elif self.AD.load_distribution == "random":
                thread = randint(self.pin_threads, self.thread_count - 1)
            else:
                # Round Robin is the catch all
                thread = self.next_thread
                self.next_thread += 1
                if self.next_thread == self.thread_count:
                    self.next_thread = self.pin_threads

        if thread < 0 or thread >= self.thread_count:
            raise ValueError(
                "invalid thread id: {} in app {}".format(thread, args["name"]))

        id = "thread-{}".format(thread)
        q = self.threads[id]["queue"]

        q.put_nowait(args)

    async def check_overdue_and_dead_threads(self):
        if self.AD.sched.realtime is True and self.AD.thread_duration_warning_threshold != 0:
            for thread_id in self.threads:
                if self.threads[thread_id]["thread"].is_alive() is not True:
                    self.logger.critical("Thread %s has died", thread_id)
                    self.logger.critical("Pinned apps were: %s", await self.get_pinned_apps(thread_id))
                    self.logger.critical("Thread will be restarted")
                    id = thread_id.split("-")[1]
                    await self.add_thread(silent=False, pinthread=False, id=id)
                if await self.get_state("_threading", "admin", "thread.{}".format(thread_id)) != "idle":
                    start = utils.str_to_dt(
                        await self.get_state(
                            "_threading",
                            "admin",
                            "thread.{}".format(thread_id),
                            attribute="time_called",
                        )
                    )
                    dur = (await self.AD.sched.get_now() - start).total_seconds()
                    if (
                        dur >= self.AD.thread_duration_warning_threshold
                        and dur % self.AD.thread_duration_warning_threshold == 0
                    ):
                        self.logger.warning(
                            "Excessive time spent in callback: %s - %s",
                            await self.get_state(
                                "_threading",
                                "admin",
                                "thread.{}".format(thread_id),
                                attribute="callback",
                            ),
                            dur,
                        )

    async def check_q_size(self, warning_step, warning_iterations):
        totalqsize = 0
        for thread in self.threads:
            totalqsize += self.threads[thread]["queue"].qsize()

        if totalqsize > self.AD.qsize_warning_threshold:
            if (
                warning_step == 0 and warning_iterations >= self.AD.qsize_warning_iterations
            ) or warning_iterations == self.AD.qsize_warning_iterations:
                for thread in self.threads:
                    qsize = self.threads[thread]["queue"].qsize()
                    if qsize > 0:
                        self.logger.warning(
                            "Queue size for thread %s is %s, callback is '%s' called at %s - possible thread starvation",
                            thread,
                            qsize,
                            await self.get_state("_threading", "admin", "thread.{}".format(thread)),
                            iso8601.parse_date(
                                await self.get_state(
                                    "_threading",
                                    "admin",
                                    "thread.{}".format(thread),
                                    attribute="time_called",
                                )
                            ),
                        )

                await self.dump_threads()
                warning_step = 0
            warning_step += 1
            warning_iterations += 1
            if warning_step >= self.AD.qsize_warning_step:
                warning_step = 0
        else:
            warning_step = 0
            warning_iterations = 0

        return warning_step, warning_iterations

    async def update_thread_info(self, thread_id, callback, app, type, uuid, silent):
        self.logger.debug("Update thread info: %s", thread_id)
        if silent is True:
            return

        if self.AD.log_thread_actions:
            if callback == "idle":
                self.diag.info("%s done", thread_id)
            else:
                self.diag.info("%s calling %s callback %s",
                               thread_id, type, callback)

        appinfo = self.AD.app_management.get_app_info(app)

        if appinfo is None:  # app possibly terminated
            return

        appentity = f"{appinfo.type}.{app}"

        now = await self.AD.sched.get_now()
        if callback == "idle":
            start = utils.str_to_dt(
                await self.get_state(
                    "_threading",
                    "admin",
                    "thread.{}".format(thread_id),
                    attribute="time_called",
                )
            )
            duration = (now - start).total_seconds()
            if self.AD.sched.realtime is True and duration >= self.AD.thread_duration_warning_threshold:
                thread_name = f"thread.{thread_id}"
                callback = await self.get_state("_threading", "admin", thread_name)
                self.logger.warning(
                    f"Excessive time spent in callback '{callback}', Thread '{thread_name}' - now complete after {duration} seconds (limit={self.AD.thread_duration_warning_threshold})"
                )
            await self.add_to_state("_threading", "admin", "sensor.threads_current_busy", -1)

            await self.add_to_attr("_threading", "admin", appentity, "totalcallbacks", 1)
            await self.add_to_attr("_threading", "admin", appentity, "instancecallbacks", 1)

            await self.add_to_attr(
                "_threading",
                "admin",
                "{}_callback.{}".format(type, uuid),
                "executed",
                1,
            )
            await self.add_to_state("_threading", "admin", "sensor.callbacks_total_executed", 1)
            self.current_callbacks_executed += 1
        else:
            await self.add_to_state("_threading", "admin", "sensor.threads_current_busy", 1)
            self.current_callbacks_fired += 1

        current_busy = await self.get_state("_threading", "admin", "sensor.threads_current_busy")
        max_busy = await self.get_state("_threading", "admin", "sensor.threads_max_busy")
        if current_busy > max_busy:
            await self.set_state("_threading", "admin", "sensor.threads_max_busy", state=current_busy)
            await self.set_state(
                "_threading",
                "admin",
                "sensor.threads_max_busy_time",
                state=utils.dt_to_str((await self.AD.sched.get_now()).replace(microsecond=0), self.AD.tz),
            )

            await self.set_state(
                "_threading",
                "admin",
                "sensor.threads_last_action_time",
                state=utils.dt_to_str((await self.AD.sched.get_now()).replace(microsecond=0), self.AD.tz),
            )

        # Update thread info

        if thread_id == "async":
            await self.set_state(
                "_threading",
                "admin",
                "thread.{}".format(thread_id),
                q=0,
                state=callback,
                time_called=utils.dt_to_str(
                    now.replace(microsecond=0), self.AD.tz),
                is_alive=True,
                pinned_apps=[],
            )
        else:
            await self.set_state(
                "_threading",
                "admin",
                "thread.{}".format(thread_id),
                q=self.threads[thread_id]["queue"].qsize(),
                state=callback,
                time_called=utils.dt_to_str(
                    now.replace(microsecond=0), self.AD.tz),
                is_alive=self.threads[thread_id]["thread"].is_alive(),
                pinned_apps=await self.get_pinned_apps(thread_id),
            )
        await self.set_state("_threading", "admin", appentity, state=callback)

    #
    # Pinning
    #

    async def add_thread(self, silent: bool = False, pinthread: bool = False, id: Optional[Union[int, str]] = None):
        if id is None:
            tid = self.thread_count
        else:
            tid = id
        if silent is False:
            self.logger.info("Adding thread %s", tid)
        t = threading.Thread(target=self.worker)
        t.daemon = True
        t.name = f"thread-{tid}"
        if id is None:
            await self.add_entity(
                "admin",
                "thread.{}".format(t.name),
                "idle",
                {"q": 0, "is_alive": True, "time_called": utils.dt_to_str(
                    datetime.datetime(1970, 1, 1, 0, 0, 0, 0))},
            )
            self.threads[t.name] = {}
            self.threads[t.name]["queue"] = Queue(maxsize=0)
            t.start()
            self.thread_count += 1
            if pinthread is True:
                self.pin_threads += 1
        else:
            await self.set_state(
                "_threading",
                "admin",
                "thread.{}".format(t.name),
                state="idle",
                is_alive=True,
            )

        self.threads[t.name]["thread"] = t

    async def calculate_pin_threads(self):
        if self.pin_threads == 0:
            return

        thread_pins = [0] * self.pin_threads
        for name, obj in self.AD.app_management.objects.items():
            # Looking for apps that already have a thread pin value
            if obj.pin_app and (thread := obj.pin_thread) != -1:
                if thread >= self.thread_count:
                    raise ValueError(
                        "Pinned thread out of range - check apps.yaml for 'pin_thread' or app code for 'set_pin_thread()'"
                    )
                # Ignore anything outside the pin range as it will have been set by the user
                if thread < self.pin_threads:
                    thread_pins[thread] += 1

        # Now we know the numbers, go fill in the gaps
        for name, obj in self.AD.app_management.objects.items():
            if obj.pin_app and obj.pin_thread == -1:
                thread = thread_pins.index(min(thread_pins))
                await self.set_pin_thread(name, thread)
                thread_pins[thread] += 1

        for thread in self.threads:
            pinned_apps = await self.get_pinned_apps(thread)
            await self.set_state(
                "_threading",
                "admin",
                "thread.{}".format(thread),
                pinned_apps=pinned_apps,
            )

    def app_should_be_pinned(self, app_name: str) -> bool:
        # Check apps.yaml first - allow override
        cfg = self.AD.app_management.app_config.root[app_name]
        assert isinstance(cfg, AppConfig)
        if cfg.pin_app is not None:
            return cfg.pin_app
        else:
            return bool(self.pin_apps)

    async def get_app_pin(self, name: str):
        return self.AD.app_management.objects[name].pin_app

    async def set_app_pin(self, name: str, pin: bool):
        self.AD.app_management.objects[name].pin_app = pin
        if pin is True:
            # May need to set this app up with a pinned thread
            await self.calculate_pin_threads()

    async def get_pin_thread(self, name: str):
        return self.AD.app_management.objects[name].pin_thread

    async def set_pin_thread(self, name: str, thread: int):
        self.AD.app_management.objects[name].pin_thread = thread

    def validate_pin(self, name, kwargs):
        valid = True
        if "pin_thread" in kwargs:
            if kwargs["pin_thread"] < 0 or kwargs["pin_thread"] >= self.thread_count:
                self.logger.warning(
                    "Invalid value for pin_thread (%s) in app: %s - discarding callback",
                    kwargs["pin_thread"],
                    name,
                )
                valid = False
        return valid

    async def get_pinned_apps(self, thread: str):
        id = int(thread.split("-")[1])
        return [app_name for app_name, obj in self.AD.app_management.objects.items() if obj.pin_thread == id]

    #
    # Constraints
    #

    async def check_constraint(self, key, value, app):
        """Used to check Constraint"""

        unconstrained = True
        if hasattr(app, "list_constraints") and key in app.list_constraints():
            method = getattr(app, key)
            unconstrained = await utils.run_async_sync_func(self, method, value)

        return unconstrained

    async def check_time_constraint(self, args, name):
        """Used to check time Constraint"""

        unconstrained = True
        if "constrain_start_time" in args or "constrain_end_time" in args:
            if "constrain_start_time" not in args:
                start_time = "00:00:00"
            else:
                start_time = args["constrain_start_time"]
            if "constrain_end_time" not in args:
                end_time = "23:59:59"
            else:
                end_time = args["constrain_end_time"]
            if await self.AD.sched.now_is_between(start_time, end_time, name) is False:
                unconstrained = False

        return unconstrained

    async def check_days_constraint(self, args, name):
        """Used to check days Constraint"""

        unconstrained = True
        if "constrain_days" in args:
            days = args["constrain_days"]
            now = (await self.AD.sched.get_now()).astimezone(self.AD.tz)
            daylist = []
            for day in days.split(","):
                daylist.append(await utils.run_in_executor(self, utils.day_of_week, day))

            if now.weekday() not in daylist:
                unconstrained = False

        return unconstrained

    async def check_state_constraint(self, args, new_state, name):
        """Used to check state Constraint"""

        unconstrained = True
        if "constrain_state" in args:
            unconstrained = utils.check_state(
                self.logger, new_state, args["constrain_state"], name)

        return unconstrained

    #
    # Workers
    #

    async def check_and_dispatch_state(
        self,
        name,
        funcref,
        entity,
        attribute,
        new_state,
        old_state,
        cold,
        cnew,
        kwargs,
        uuid_,
        pin_app,
        pin_thread,
    ):
        executed = False
        # kwargs["handle"] = uuid_
        #
        #
        #
        if attribute == "all":
            executed = await self.dispatch_worker(
                name,
                {
                    "id": uuid_,
                    "name": name,
                    "objectid": self.AD.app_management.objects[name].id,
                    "type": "state",
                    "function": funcref,
                    "attribute": attribute,
                    "entity": entity,
                    "new_state": new_state,
                    "old_state": old_state,
                    "pin_app": pin_app,
                    "pin_thread": pin_thread,
                    "kwargs": kwargs,
                },
            )
        else:
            #
            # Let's figure out if we need to run a callback
            #
            # Start by figuring out what the incoming old value was
            #
            if old_state is None:
                old = None
            else:
                if attribute in old_state:
                    old = old_state[attribute]
                elif "attributes" in old_state and attribute in old_state["attributes"]:
                    old = old_state["attributes"][attribute]
                else:
                    old = None
            #
            # Now the incoming new value
            #
            if new_state is None:
                new = None
            else:
                if attribute in new_state:
                    new = new_state[attribute]
                elif "attributes" in new_state and attribute in new_state["attributes"]:
                    new = new_state["attributes"][attribute]
                else:
                    new = None

            #
            # Don't do anything unless there has been a change
            #
            if new != old:
                if "__duration" in kwargs:
                    #
                    # We have a pending timer for this, but we are coming around again.
                    # Either we will start a new timer if the conditions are met
                    # Or we won't if they are not.
                    # Either way, we cancel the old timer
                    #
                    if self.AD.sched.timer_running(name, kwargs["__duration"]):
                        await self.AD.sched.cancel_timer(name, kwargs["__duration"], False)

                    del kwargs["__duration"]

                #
                # Check if we care about the change
                #
                if (cold is None or cold == old or (callable(cold) and cold(old) is True)) and (
                    cnew is None or cnew == new or (
                        callable(cnew) and cnew(new) is True)
                ):
                    #
                    # We do!
                    #

                    if "duration" in kwargs:
                        #
                        # Set a timer
                        #
                        exec_time = await self.AD.sched.get_now() + timedelta(seconds=int(kwargs["duration"]))

                        #
                        # If it's a oneshot, scheduler will delete the callback once it has executed,
                        # We need to give it the handle so it knows what to delete
                        #
                        if kwargs.get("oneshot", False):
                            kwargs["__handle"] = uuid_

                        #
                        # We're not executing the callback immediately so let's schedule it
                        # Unless we intercede and cancel it, the callback will happen in "duration" seconds
                        #

                        kwargs["__duration"] = await self.AD.sched.insert_schedule(
                            name,
                            exec_time,
                            funcref,
                            False,
                            None,
                            __entity=entity,
                            __attribute=attribute,
                            __old_state=old,
                            __new_state=new,
                            **kwargs,
                        )
                    else:
                        #
                        # Not a delay so make the callback immediately
                        #
                        executed = await self.dispatch_worker(
                            name,
                            {
                                "id": uuid_,
                                "name": name,
                                "objectid": self.AD.app_management.objects[name].id,
                                "type": "state",
                                "function": funcref,
                                "attribute": attribute,
                                "entity": entity,
                                "new_state": new,
                                "old_state": old,
                                "pin_app": pin_app,
                                "pin_thread": pin_thread,
                                "kwargs": kwargs,
                            },
                        )

        return executed

    async def dispatch_worker(self, name, args):
        #
        # If the app isinitializing, it's not ready for this yet so discard
        #
        # not a fully qualified entity name
        entity_id = "app.{}".format(name)

        state = await self.AD.state.get_state("_threading", "admin", entity_id)

        if state in ["initializing"]:
            self.logger.debug("Incoming event while initializing - discarding")
            return

        unconstrained = True
        #
        # Argument Constraints
        # (plugins have no args so skip if necessary)
        #
        if app_cfg := self.AD.app_management.app_config.root.get(name):
            for arg, val in app_cfg.args.items():
                constrained = await self.check_constraint(
                    arg,
                    val,
                    self.AD.app_management.objects[name].object,
                )
                if not constrained:
                    unconstrained = False
            if not await self.check_time_constraint(self.AD.app_management.app_config[name], name):
                unconstrained = False
            elif not await self.check_days_constraint(self.AD.app_management.app_config[name], name):
                unconstrained = False

        #
        # Callback level constraints
        #
        myargs = utils.deepcopy(args)
        if "kwargs" in myargs:
            for arg in myargs["kwargs"].keys():
                constrained = await self.check_constraint(
                    arg,
                    myargs["kwargs"][arg],
                    self.AD.app_management.objects[name].object,
                )
                if not constrained:
                    unconstrained = False
            if not await self.check_time_constraint(myargs["kwargs"], name):
                unconstrained = False
            elif not await self.check_days_constraint(myargs["kwargs"], name):
                unconstrained = False

            #
            # Lets determine the state constraint
            #
            if myargs["type"] == "state":
                state_unconstrained = await self.check_state_constraint(myargs["kwargs"], myargs["new_state"], name)
                unconstrained = all((unconstrained, state_unconstrained))

        if unconstrained:
            #
            # It's going to happen
            #
            if "__silent" in args["kwargs"] and args["kwargs"]["__silent"] is True:
                pass
            else:
                await self.add_to_state("_threading", "admin", "sensor.callbacks_total_fired", 1)
                await self.add_to_attr(
                    "_threading",
                    "admin",
                    "{}_callback.{}".format(myargs["type"], myargs["id"]),
                    "fired",
                    1,
                )
            #
            # And Q
            #
            if asyncio.iscoroutinefunction(myargs["function"]):
                future = asyncio.ensure_future(self.async_worker(myargs))
                self.AD.futures.add_future(name, future)
            else:
                self.select_q(myargs)
            return True
        else:
            return False

    # noinspection PyBroadException
    async def async_worker(self, args):  # noqa: C901
        thread_id = threading.current_thread().name
        _type = args["type"]
        funcref = args["function"]
        _id = args["id"]
        objectid = args["objectid"]
        name = args["name"]
        error_logger = logging.getLogger("Error.{}".format(name))
        args["kwargs"]["__thread_id"] = thread_id
        callback = "{}() in {}".format(funcref.__name__, name)
        silent = False
        if "__silent" in args["kwargs"]:
            silent = args["kwargs"]["__silent"]

        # first we get AD's level directive
        use_dictionary_unpacking = self.AD.use_dictionary_unpacking

        # app level config takes priority so processed after AD's
        if args["name"] in self.AD.app_management.app_config:
            app_args = self.AD.app_management.app_config[args["name"]]

            if "use_dictionary_unpacking" in app_args:
                use_dictionary_unpacking = app_args["use_dictionary_unpacking"]

        elif args["name"] in self.AD.app_management.objects:
            # plugin's directive is to use dictionary unpacking
<<<<<<< HEAD
            use_dictionary_unpacking = self.AD.app_management.objects[args["name"]].use_dictionary_unpacking
=======
            use_dictionary_unpacking = self.AD.app_management.objects[args["name"]
                                                                      ]["use_dictionary_unpacking"]
>>>>>>> 7b7f6851

        app = await self.AD.app_management.get_app_instance(name, objectid)
        if app is not None:
            try:
                if _type == "scheduler":
                    try:
                        await self.update_thread_info("async", callback, name, _type, _id, silent)
                        if use_dictionary_unpacking is True:
                            await funcref(**self.AD.sched.sanitize_timer_kwargs(app, args["kwargs"]))
                        else:
                            await funcref(self.AD.sched.sanitize_timer_kwargs(app, args["kwargs"]))
                    except TypeError:
                        self.report_callback_sig(
                            name, "scheduler", funcref, args)

                elif _type == "state":
                    try:
                        entity = args["entity"]
                        attr = args["attribute"]
                        old_state = args["old_state"]
                        new_state = args["new_state"]
                        await self.update_thread_info("async", callback, name, _type, _id, silent)
                        if use_dictionary_unpacking is True:
                            await funcref(
                                entity,
                                attr,
                                old_state,
                                new_state,
                                **self.AD.state.sanitize_state_kwargs(app, args["kwargs"]),
                            )
                        else:
                            await funcref(
                                entity,
                                attr,
                                old_state,
                                new_state,
                                self.AD.state.sanitize_state_kwargs(
                                    app, args["kwargs"]),
                            )
                    except TypeError:
                        self.report_callback_sig(name, "state", funcref, args)

                elif _type == "log":
                    data = args["data"]
                    try:
                        await self.update_thread_info("async", callback, name, _type, _id, silent)
                        if use_dictionary_unpacking is True:
                            await funcref(
                                data["app_name"],
                                data["ts"],
                                data["level"],
                                data["log_type"],
                                data["message"],
                                **self.AD.logging.sanitize_log_kwargs(app, args["kwargs"]),
                            )
                        else:
                            await funcref(
                                data["app_name"],
                                data["ts"],
                                data["level"],
                                data["log_type"],
                                data["message"],
                                self.AD.logging.sanitize_log_kwargs(
                                    app, args["kwargs"]),
                            )
                    except TypeError:
                        self.report_callback_sig(
                            name, "log_event", funcref, args)

                elif _type == "event":
                    data = args["data"]
                    try:
                        await self.update_thread_info("async", callback, name, _type, _id, silent)
                        if use_dictionary_unpacking is True:
                            await funcref(
                                args["event"], data, **self.AD.events.sanitize_event_kwargs(app, args["kwargs"])
                            )
                        else:
                            await funcref(
                                args["event"], data, self.AD.events.sanitize_event_kwargs(
                                    app, args["kwargs"])
                            )
                    except TypeError:
                        self.report_callback_sig(name, "event", funcref, args)

            except Exception:
                error_logger.warning("-" * 60)
                error_logger.warning(
                    "Unexpected error in worker for App %s:", name)
                error_logger.warning("Worker Ags: %s", args)
                error_logger.warning("-" * 60)
                error_logger.warning(traceback.format_exc())
                error_logger.warning("-" * 60)
                if self.AD.logging.separate_error_log() is True:
                    self.logger.warning(
                        "Logged an error to %s",
                        self.AD.logging.get_filename("error_log"),
                    )
            finally:
                pass
                await self.update_thread_info("async", "idle", name, _type, _id, silent)

        else:
            if not self.AD.stopping:
                self.logger.warning(
                    "Found stale callback for %s - discarding", name)

    # noinspection PyBroadException
    def worker(self):  # noqa: C901
        thread_id = threading.current_thread().name
        q = self.get_q(thread_id)
        while True:
            args = q.get()
            _type = args["type"]
            funcref = args["function"]
            _id = args["id"]
            objectid = args["objectid"]
            name = args["name"]
            error_logger = logging.getLogger("Error.{}".format(name))
            args["kwargs"]["__thread_id"] = thread_id
            callback = "{}() in {}".format(funcref.__name__, name)
            silent = False
            if "__silent" in args["kwargs"]:
                silent = args["kwargs"]["__silent"]

            app_args = self.AD.app_management.app_config[args["name"]]
            if "use_dictionary_unpacking" in app_args:
                use_dictionary_unpacking = app_args["use_dictionary_unpacking"]
            else:
                use_dictionary_unpacking = self.AD.use_dictionary_unpacking

            app = utils.run_coroutine_threadsafe(
                self, self.AD.app_management.get_app_instance(name, objectid))
            if app is not None:
                try:
                    if _type == "scheduler":
                        try:
                            utils.run_coroutine_threadsafe(
                                self,
                                self.update_thread_info(
                                    thread_id, callback, name, _type, _id, silent),
                            )
                            if use_dictionary_unpacking is True:
                                funcref(
                                    **self.AD.sched.sanitize_timer_kwargs(app, args["kwargs"]))
                            else:
                                funcref(self.AD.sched.sanitize_timer_kwargs(
                                    app, args["kwargs"]))
                        except TypeError:
                            self.report_callback_sig(
                                name, "scheduler", funcref, args)

                    elif _type == "state":
                        try:
                            entity = args["entity"]
                            attr = args["attribute"]
                            old_state = args["old_state"]
                            new_state = args["new_state"]
                            utils.run_coroutine_threadsafe(
                                self,
                                self.update_thread_info(
                                    thread_id, callback, name, _type, _id, silent),
                            )
                            if use_dictionary_unpacking is True:
                                funcref(
                                    entity,
                                    attr,
                                    old_state,
                                    new_state,
                                    **self.AD.state.sanitize_state_kwargs(app, args["kwargs"]),
                                )
                            else:
                                funcref(
                                    entity,
                                    attr,
                                    old_state,
                                    new_state,
                                    self.AD.state.sanitize_state_kwargs(
                                        app, args["kwargs"]),
                                )
                        except TypeError:
                            self.report_callback_sig(
                                name, "state", funcref, args)

                    if _type == "log":
                        data = args["data"]
                        try:
                            utils.run_coroutine_threadsafe(
                                self,
                                self.update_thread_info(
                                    thread_id, callback, name, _type, _id, silent),
                            )
                            if use_dictionary_unpacking is True:
                                funcref(
                                    data["app_name"],
                                    data["ts"],
                                    data["level"],
                                    data["log_type"],
                                    data["message"],
                                    **self.AD.logging.sanitize_log_kwargs(app, args["kwargs"]),
                                )
                            else:
                                funcref(
                                    data["app_name"],
                                    data["ts"],
                                    data["level"],
                                    data["log_type"],
                                    data["message"],
                                    self.AD.logging.sanitize_log_kwargs(
                                        app, args["kwargs"]),
                                )
                        except TypeError:
                            self.report_callback_sig(
                                name, "log_event", funcref, args)

                    elif _type == "event":
                        data = args["data"]
                        try:
                            utils.run_coroutine_threadsafe(
                                self,
                                self.update_thread_info(
                                    thread_id, callback, name, _type, _id, silent),
                            )
                            if use_dictionary_unpacking is True:
                                funcref(
                                    args["event"], data, **self.AD.events.sanitize_event_kwargs(app, args["kwargs"])
                                )
                            else:
                                funcref(args["event"], data, self.AD.events.sanitize_event_kwargs(
                                    app, args["kwargs"]))
                        except TypeError:
                            self.report_callback_sig(
                                name, "event", funcref, args)

                except Exception:
                    error_logger.warning("-" * 60)
                    error_logger.warning(
                        "Unexpected error in worker for App %s:", name)
                    error_logger.warning("Worker Ags: %s", args)
                    error_logger.warning("-" * 60)
                    error_logger.warning(traceback.format_exc())
                    error_logger.warning("-" * 60)
                    if self.AD.logging.separate_error_log() is True:
                        self.logger.warning(
                            "Logged an error to %s",
                            self.AD.logging.get_filename("error_log"),
                        )
                finally:
                    utils.run_coroutine_threadsafe(
                        self,
                        self.update_thread_info(
                            thread_id, "idle", name, _type, _id, silent),
                    )

            else:
                if not self.AD.stopping:
                    self.logger.warning(
                        "Found stale callback for %s - discarding", name)

            q.task_done()

    def report_callback_sig(self, name, type, funcref, args):
        error_logger = logging.getLogger("Error.{}".format(name))

        callback_args = {
            "scheduler": {"count": 1, "signature": {True: "f(self, **kwargs)", False: "f(self, kwargs)"}},
            "state": {
                "count": 5,
                "signature": {
                    True: "f(self, entity, attribute, old, new, **kwargs)",
                    False: "f(self, entity, attribute, old, new, kwargs)",
                },
            },
            "event": {
                "count": 3,
                "signature": {True: "f(self, event, data, **kwargs)", False: "f(self, event, data, kwargs)"},
            },
            "log_event": {
                "count": 6,
                "signature": {
                    True: "f(self, name, ts, level, type, message, kwargs)",
                    False: "f(self, name, ts, level, type, message, kwargs)",
                },
            },
            "initialize": {"count": 0, "signature": {True: "initialize()", False: "initialize()"}},
            "terminate": {"count": 0, "signature": {True: "terminate()", False: "terminate()"}},
        }

        if "name" in args:
            app_args = self.AD.app_management.app_config[args["name"]]
            if "use_dictionary_unpacking" in app_args:
                use_dictionary_unpacking = app_args["use_dictionary_unpacking"]
            else:
                use_dictionary_unpacking = self.AD.use_dictionary_unpacking
        else:
            use_dictionary_unpacking = False

        try:
            sig = inspect.signature(funcref)

            if type in callback_args:
                if len(sig.parameters) != callback_args[type]["count"]:
                    self.logger.warning(
                        "Suspect incorrect signature type for callback %s() in %s, should be %s - discarding",
                        funcref.__name__,
                        name,
                        callback_args[type]["signature"][use_dictionary_unpacking],
                    )
                error_logger = logging.getLogger("Error.{}".format(name))
                error_logger.warning("-" * 60)
                error_logger.warning(
                    "Unexpected error in worker for App %s:", name)
                error_logger.warning("Worker Ags: %s", args)
                error_logger.warning("-" * 60)
                error_logger.warning(traceback.format_exc())
                error_logger.warning("-" * 60)
                if self.AD.logging.separate_error_log() is True:
                    self.logger.warning(
                        "Logged an error to %s", self.AD.logging.get_filename("error_log"))

            else:
                self.logger.error("Unknown callback type: %s", type)

        except ValueError:
            self.logger.error(
                "Error in callback signature in %s, for App=%s", funcref, name)
        except BaseException:
            error_logger.warning("-" * 60)
            error_logger.warning(
                "Unexpected error validating callback format in %s, for App=%s", funcref, name)
            error_logger.warning("-" * 60)
            error_logger.warning(traceback.format_exc())
            error_logger.warning("-" * 60)
            if self.AD.logging.separate_error_log() is True:
                self.logger.warning(
                    "Logged an error to %s",
                    self.AD.logging.get_filename("error_log"),
                )<|MERGE_RESOLUTION|>--- conflicted
+++ resolved
@@ -43,7 +43,7 @@
 
     auto_pin: bool = True
     pin_threads: int = 0
-    total_threads: int = 0
+    total_threads: int
 
     next_thread: int = 0
     current_callbacks_executed: int = 0
@@ -71,7 +71,7 @@
         return self.AD.config.pin_apps
 
     @property
-    def total_threads(self):
+    def total_threads(self) -> int:
         return self.AD.config.total_threads
 
     @total_threads.setter
@@ -921,12 +921,7 @@
 
         elif args["name"] in self.AD.app_management.objects:
             # plugin's directive is to use dictionary unpacking
-<<<<<<< HEAD
             use_dictionary_unpacking = self.AD.app_management.objects[args["name"]].use_dictionary_unpacking
-=======
-            use_dictionary_unpacking = self.AD.app_management.objects[args["name"]
-                                                                      ]["use_dictionary_unpacking"]
->>>>>>> 7b7f6851
 
         app = await self.AD.app_management.get_app_instance(name, objectid)
         if app is not None:
