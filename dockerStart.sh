#!/bin/sh

CONF=/conf
CONF_SRC=/usr/src/app/conf

# if configuration file doesn't exist, copy the default
if [ ! -f $CONF/appdaemon.yaml ]; then
  cp $CONF_SRC/appdaemon.yaml.example $CONF/appdaemon.yaml
fi

# if apps folder doesn't exist, copy the default
if [ ! -d $CONF/apps ]; then
  cp -r $CONF_SRC/apps $CONF/apps
fi

# if apps file doesn't exist, copy the default
if [ ! -f $CONF/apps/apps.yaml ]; then
  cp $CONF_SRC/apps/apps.yaml.example $CONF/apps/apps.yaml
fi

# if dashboards folder doesn't exist, copy the default
if [ ! -d $CONF/dashboards ]; then
  cp -r $CONF_SRC/dashboards $CONF/dashboards
fi

# if ENV HA_URL is set, change the value in appdaemon.yaml
if [ -n "$HA_URL" ]; then
  sed -i "s/^      ha_url:.*/      ha_url: $(echo $HA_URL | sed -e 's/\\/\\\\/g; s/\//\\\//g; s/&/\\\&/g')/" $CONF/appdaemon.yaml
fi

# if ENV TOKEN is set, change the value in appdaemon.yaml
if [ -n "$TOKEN" ]; then
  sed -i "s/^      token:.*/      token: $(echo $TOKEN | sed -e 's/\\/\\\\/g; s/\//\\\//g; s/&/\\\&/g')/" $CONF/appdaemon.yaml
fi

<<<<<<< HEAD
# if ENV HA_CERT_VERIFY is set, change the value in appdaemon.yaml
if [ -n "$HA_CERT_VERIFY" ]; then
  sed -i "s/^      cert_verify:.*/      cert_verify: $(echo $HA_CERT_VERIFY | sed -e 's/\\/\\\\/g; s/\//\\\//g; s/&/\\\&/g')/" $CONF/appdaemon.yaml
=======
# MQTT plugin
if [[ -n "$MQTT_NAMESPACE" && -n "$MQTT_CLIENT_HOST" && -n "$MQTT_CLIENT_USER" && -n "$MQTT_CLIENT_PASSWORD" ]]; then
  # Plugin skeleton
  sed -i "s/^http:.*/    MQTT:\n      type: mqtt\n      namespace:\n      client_host:\n      client_user:\n      client_password:\nhttp:/" $CONF/appdaemon.yaml

  # Plugin variables
  sed -i "s/^      namespace:.*/      namespace: $(echo $MQTT_NAMESPACE | sed -e 's/\\/\\\\/g; s/\//\\\//g; s/&/\\\&/g')/" $CONF/appdaemon.yaml
  sed -i "s/^      client_host:.*/      client_host: $(echo $MQTT_CLIENT_HOST | sed -e 's/\\/\\\\/g; s/\//\\\//g; s/&/\\\&/g')/" $CONF/appdaemon.yaml
  sed -i "s/^      client_user:.*/      client_user: $(echo $MQTT_CLIENT_USER | sed -e 's/\\/\\\\/g; s/\//\\\//g; s/&/\\\&/g')/" $CONF/appdaemon.yaml
  sed -i "s/^      client_password:.*/      client_password: $(echo $MQTT_CLIENT_PASSWORD | sed -e 's/\\/\\\\/g; s/\//\\\//g; s/&/\\\&/g')/" $CONF/appdaemon.yaml
>>>>>>> 42cf66cf
fi

# if ENV DASH_URL is set, change the value in appdaemon.yaml
if [ -n "$DASH_URL" ]; then
  if grep -q "^  url" $CONF/appdaemon.yaml; then
    sed -i "s/^  url:.*/  url: $(echo $DASH_URL | sed -e 's/\\/\\\\/g; s/\//\\\//g; s/&/\\\&/g')/" $CONF/appdaemon.yaml
  else
    sed -i "s/# Apps/HADashboard:\r\n  url: $(echo $DASH_URL | sed -e 's/\\/\\\\/g; s/\//\\\//g; s/&/\\\&/g')\r\n# Apps/" $CONF/appdaemon.yaml
  fi
fi

# if ENV TIMEZONE is set, change the value in appdaemon.yaml
if [ -n "$TIMEZONE" ]; then
  sed -i "s/^  time_zone:.*/  time_zone: $(echo $TIMEZONE | sed -e 's/\\/\\\\/g; s/\//\\\//g; s/&/\\\&/g')/" $CONF/appdaemon.yaml
fi

# if ENV LATITUDE is set, change the value in appdaemon.yaml
if [ -n "$LATITUDE" ]; then
  sed -i "s/^  latitude:.*/  latitude: $LATITUDE/" $CONF/appdaemon.yaml
fi

# if ENV LONGITUDE is set, change the value in appdaemon.yaml
if [ -n "$LONGITUDE" ]; then
  sed -i "s/^  longitude:.*/  longitude: $LONGITUDE/" $CONF/appdaemon.yaml
fi

# if ENV ELEVATION is set, change the value in appdaemon.yaml
if [ -n "$ELEVATION" ]; then
  sed -i "s/^  elevation:.*/  elevation: $ELEVATION/" $CONF/appdaemon.yaml
fi

#install user-specific packages
apk add --no-cache $(find $CONF -name system_packages.txt | xargs cat | tr '\n' ' ')
#check recursively under CONF for additional python dependencies defined in requirements.txt
find $CONF -name requirements.txt -exec pip3 install --upgrade -r {} \;

# Lets run it!
exec appdaemon -c $CONF "$@"<|MERGE_RESOLUTION|>--- conflicted
+++ resolved
@@ -33,11 +33,6 @@
   sed -i "s/^      token:.*/      token: $(echo $TOKEN | sed -e 's/\\/\\\\/g; s/\//\\\//g; s/&/\\\&/g')/" $CONF/appdaemon.yaml
 fi
 
-<<<<<<< HEAD
-# if ENV HA_CERT_VERIFY is set, change the value in appdaemon.yaml
-if [ -n "$HA_CERT_VERIFY" ]; then
-  sed -i "s/^      cert_verify:.*/      cert_verify: $(echo $HA_CERT_VERIFY | sed -e 's/\\/\\\\/g; s/\//\\\//g; s/&/\\\&/g')/" $CONF/appdaemon.yaml
-=======
 # MQTT plugin
 if [[ -n "$MQTT_NAMESPACE" && -n "$MQTT_CLIENT_HOST" && -n "$MQTT_CLIENT_USER" && -n "$MQTT_CLIENT_PASSWORD" ]]; then
   # Plugin skeleton
@@ -48,7 +43,11 @@
   sed -i "s/^      client_host:.*/      client_host: $(echo $MQTT_CLIENT_HOST | sed -e 's/\\/\\\\/g; s/\//\\\//g; s/&/\\\&/g')/" $CONF/appdaemon.yaml
   sed -i "s/^      client_user:.*/      client_user: $(echo $MQTT_CLIENT_USER | sed -e 's/\\/\\\\/g; s/\//\\\//g; s/&/\\\&/g')/" $CONF/appdaemon.yaml
   sed -i "s/^      client_password:.*/      client_password: $(echo $MQTT_CLIENT_PASSWORD | sed -e 's/\\/\\\\/g; s/\//\\\//g; s/&/\\\&/g')/" $CONF/appdaemon.yaml
->>>>>>> 42cf66cf
+fi
+
+# if ENV HA_CERT_VERIFY is set, change the value in appdaemon.yaml
+if [ -n "$HA_CERT_VERIFY" ]; then
+  sed -i "s/^      cert_verify:.*/      cert_verify: $(echo $HA_CERT_VERIFY | sed -e 's/\\/\\\\/g; s/\//\\\//g; s/&/\\\&/g')/" $CONF/appdaemon.yaml
 fi
 
 # if ENV DASH_URL is set, change the value in appdaemon.yaml
