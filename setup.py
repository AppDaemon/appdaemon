#!/usr/bin/env python
# -*- coding: utf-8 -*-

from setuptools import setup, find_packages

with open('README.md') as readme_file:
    README = readme_file.read()

with open('HISTORY.md') as history_file:
    HISTORY = history_file.read()

REQUIREMENTS = [
    'daemonize',
    'configparser',
    'astral',
    'requests>=2.6.0',
    'sseclient',
    'websocket-client'
]

setup(
    name='appdaemon',
<<<<<<< HEAD
    version='1.5.0dev',
    description="Apps for the Home Assistant home automation package.",
=======
    version='1.4.2',
    description='Apps for the Home Assistant home automation package.',
>>>>>>> 280b64bb
    long_description=README + '\n\n' + HISTORY,
    author='Andrew I Cockburn',
    author_email='appdaemon@acockburn.com',
<<<<<<< HEAD
    url='https://github.com/home-assistant/appdaemon.git',
=======
    url='https://github.com/home-assistant/appdaemon',
>>>>>>> 280b64bb
    packages=find_packages(exclude=['contrib', 'docs', 'tests*']),
    include_package_data=True,
    install_requires=REQUIREMENTS,
    license='Apache License 2.0',
    zip_safe=False,
    keywords=['appdaemon', 'home', 'automation'],
    entry_points={
        'console_scripts': [
            'appdaemon = appdaemon.appdaemon:main'
        ]
    },
    classifiers=[
        'Development Status :: 5 - Production/Stable',
        'Intended Audience :: Developers',
        'License :: OSI Approved :: Apache Software License',
        'Natural Language :: English',
        'Programming Language :: Python :: 3',
        'Programming Language :: Python :: 3.3',
        'Programming Language :: Python :: 3.4',
        'Programming Language :: Python :: 3.5',
        'Topic :: Home Automation',
    ],
)<|MERGE_RESOLUTION|>--- conflicted
+++ resolved
@@ -20,21 +20,12 @@
 
 setup(
     name='appdaemon',
-<<<<<<< HEAD
-    version='1.5.0dev',
+    version='1.5.0',
     description="Apps for the Home Assistant home automation package.",
-=======
-    version='1.4.2',
-    description='Apps for the Home Assistant home automation package.',
->>>>>>> 280b64bb
     long_description=README + '\n\n' + HISTORY,
     author='Andrew I Cockburn',
     author_email='appdaemon@acockburn.com',
-<<<<<<< HEAD
     url='https://github.com/home-assistant/appdaemon.git',
-=======
-    url='https://github.com/home-assistant/appdaemon',
->>>>>>> 280b64bb
     packages=find_packages(exclude=['contrib', 'docs', 'tests*']),
     include_package_data=True,
     install_requires=REQUIREMENTS,
