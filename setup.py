--- conflicted
+++ resolved
@@ -29,11 +29,7 @@
 
 setup(
     name='appdaemon',
-<<<<<<< HEAD
-    version='2.0.1',
-=======
     version='2.0.2',
->>>>>>> ef4f615b
     description="Apps for the Home Assistant home automation package.",
     long_description=README + '\n\n' + HISTORY,
     author='Andrew I Cockburn',
