[project]
name = "appdaemon"
description="Apps for the Home Assistant home automation package."
readme = "README.md"
authors = [
    {name = "Andrew I Cockburn", email = "appdaemon@acockburn.com"},
]
dynamic = ["version"] # The verison is computed dynamically. See `tool.setuptools.dynamic` section below.
license= { file = "LICENSE.md" }
requires-python = ">=3.10,<3.14"
keywords=[ "appdaemon", "home", "automation" ]
dependencies = [
    'importlib-metadata; python_version<"3.8"',
    'aiohttp >= 3.9.0, ~=3.11',
    'aiohttp_jinja2 >= 1.5.1,< 1.7.0',
    'astral ~= 3.2',
    'bcrypt >= 4.0.1,< 4.3.0',
    'deepdiff == 8.0.1',
    'feedparser ~= 6.0.10',
    'iso8601 >= 1.1,< 2.2',
    'paho-mqtt >= 1.6.1,< 2.2.0',
    "pid~=3.0.4",
    'python-dateutil >= 2.8.2,< 2.10.0',
    'python-socketio >= 5.5,< 5.12',
    'pytz >= 2022.7.1,< 2024.3.0',
    'pyyaml ~= 6.0.1',
    'requests >= 2.28.2,< 2.33.0',
    'sockjs >= 0.11,< 0.14',
    'uvloop==0.21.0; sys_platform != "win32"',
<<<<<<< HEAD
    'tomli ~= 2.0.1',
    'tomli_w ~= 1.0.0',
    "pydantic>=2.8.2",
    "click>=8.1.7",
=======
    'tomli==2.2.1',
    'tomli_w ~= 1.0.0'
>>>>>>> 5c786e05
]

classifiers= [
    "Development Status :: 5 - Production/Stable",
    "Intended Audience :: Developers",
    "License :: OSI Approved :: Apache Software License",
    "Natural Language :: English",
    "Programming Language :: Python :: 3.10",
    "Programming Language :: Python :: 3.11",
    "Programming Language :: Python :: 3.12",
    "Programming Language :: Python :: 3.13",
    "Topic :: Home Automation",
]

[project.urls]
documentation = "https://appdaemon.readthedocs.io"
repository = "https://github.com/AppDaemon"
changelog = "https://github.com/AppDaemon/appdaemon/blob/master/docs/HISTORY.rst"


# Declare development dependencies as optional
[project.optional-dependencies]
dev = [
    "pip-tools >= 6.12.3,< 7.5.0",
    "build >= 0.10,< 1.3",
    "flake8 ~= 7.1.1",
    "black >= 23.1,< 24.9",
    'pre-commit >= 3.1.1,< 3.9.0; python_version>"3.7"',  # pre-commit does not support Python < 3.8
    "pytest >= 7.2.1,< 8.4.0",
    "ruff>= 0.0.261,< 0.7.0"
]

# Dependencies required to build the documentation using sphinx
doc = [
    "sphinx-autobuild >= 2021.3.14,< 2024.10.0",
    "sphinx-rtd-theme == 2.0.0",
    "pygments >= 2.14,< 2.19",
    "myst-parser == 4.0.0",
]


# Define the main CLI script
[project.scripts]
appdaemon = "appdaemon.__main__:main_click"

# Use setuptools as the build system
[build-system]
requires = ["setuptools >= 61.0.0"]
build-backend = "setuptools.build_meta"

# Tell setuptools how to find the package source files
# https://setuptools.pypa.io/en/latest/userguide/package_discovery.html
[tool.setuptools.packages.find]
exclude = ["contrib", "docs", "docs.*", "tests*"]

# Dynamically read version from version.py module
# https://setuptools.pypa.io/en/latest/userguide/pyproject_config.html#dynamic-metadata
[tool.setuptools.dynamic]
version = {attr = "appdaemon.version.__version__"}

# Taken from: https://docs.pytest.org/en/7.1.x/explanation/goodpractices.html
[tool.pytest.ini_options]
addopts = [
    "--import-mode=importlib",
]

# black configuration
[tool.black]
line-length = 120

# Ruff

[tool.ruff]
src = ["appdaemon"]

# Exclude a variety of commonly ignored directories.
exclude = [
    ".bzr",
    ".direnv",
    ".eggs",
    ".git",
    ".hg",
    ".mypy_cache",
    ".nox",
    ".pants.d",
    ".pytype",
    ".ruff_cache",
    ".svn",
    ".tox",
    ".venv",
    ".devenv",
    "__pypackages__",
    "_build",
    "buck-out",
    "build",
    "dist",
    "node_modules",
    "venv",
]

line-length = 200
indent-width = 4

# Assume Python 3.12.
target-version = "py312"

[tool.ruff.lint]
# Enable pycodestyle (`E`) and Pyflakes (`F`) codes by default.
select = ["E", "F"]
ignore = []

# Allow autofix for all enabled rules (when `--fix`) is provided.
fixable = ["E", "F", "UP"]
unfixable = []

# Allow unused variables when underscore-prefixed.
dummy-variable-rgx = "^(_+|(_+[a-zA-Z0-9_]*[a-zA-Z0-9]+?))$"

per-file-ignores = {}

[tool.ruff.lint.mccabe]
# Unlike Flake8, default to a complexity level of 10.
max-complexity = 10

[tool.ruff.format]
quote-style = "double"
indent-style = "space"
docstring-code-format = false

[tool.uv]
dev-dependencies = [
    # "uv>=0.4.8",
    "pre-commit>=3.8.0",
    "ruff>=0.6.3",
    "pytest>=8.3.2",
    "build>=1.2.1",
    "gitpython>=3.1.43",
    "ipykernel>=6.29.5",
    "rich>=13.8.0",
    "notebook>=7.3.2",
]<|MERGE_RESOLUTION|>--- conflicted
+++ resolved
@@ -27,15 +27,10 @@
     'requests >= 2.28.2,< 2.33.0',
     'sockjs >= 0.11,< 0.14',
     'uvloop==0.21.0; sys_platform != "win32"',
-<<<<<<< HEAD
-    'tomli ~= 2.0.1',
+    'tomli==2.2.1',
     'tomli_w ~= 1.0.0',
     "pydantic>=2.8.2",
     "click>=8.1.7",
-=======
-    'tomli==2.2.1',
-    'tomli_w ~= 1.0.0'
->>>>>>> 5c786e05
 ]
 
 classifiers= [
