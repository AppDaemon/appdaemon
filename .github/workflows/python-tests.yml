# This workflow will install Python dependencies, run tests and lint with a variety of Python versions
# For more information see: https://docs.github.com/en/actions/automating-builds-and-tests/building-and-testing-python

name: Python lint and tests

on:
  push:
  pull_request:
    branches: ["dev"]

jobs:
  lint:
    runs-on: ubuntu-latest
    steps:
    - uses: actions/checkout@v3
    # https://github.com/actions/setup-python
    - name: Set up Python
      uses: actions/setup-python@v4
      with:
        python-version: '3.10'
        cache: 'pip' # caching pip dependencies
        # Manually set pyproject.toml as the file to use for dependencies
        # Workaround while waiting for https://github.com/actions/setup-python/issues/529
        cache-dependency-path: 'pyproject.toml'
    - name: Run pre-commit
      uses: pre-commit/action@v3.0.0
    - uses: pre-commit-ci/lite-action@v1.0.1
      if: always()

  test:
    runs-on: ubuntu-latest
    strategy:
      fail-fast: false
      matrix:
        python-version: ["3.8", "3.9", "3.10", "3.11"]

    steps:
    - uses: actions/checkout@v3
    # https://github.com/actions/setup-python
    - name: Set up Python ${{ matrix.python-version }}
      uses: actions/setup-python@v4
      with:
        python-version: ${{ matrix.python-version }}
        cache: 'pip' # caching pip dependencies
        # Manually set 'dev-requirements.txt' as the file to use for dependencies, since `requirements.txt` contains runtime dependencies.
        cache-dependency-path: 'dev-requirements.txt'
    - name: Install dependencies
      run: |
        python -m pip install --upgrade pip
<<<<<<< HEAD
        pip install -r dev-requirements.txt
    - name: Lint with flake8
      run: |
        # stop the build if there are Python syntax errors or undefined names
        flake8 . --count --select=E9,F63,F7,F82 --show-source --statistics
        # exit-zero treats all errors as warnings.
        flake8 . --count --exit-zero --statistics
=======
        pip install -e .[dev]
>>>>>>> 9b9d3572
    - name: Test with pytest
      run: |
        python -m pytest<|MERGE_RESOLUTION|>--- conflicted
+++ resolved
@@ -47,17 +47,7 @@
     - name: Install dependencies
       run: |
         python -m pip install --upgrade pip
-<<<<<<< HEAD
         pip install -r dev-requirements.txt
-    - name: Lint with flake8
-      run: |
-        # stop the build if there are Python syntax errors or undefined names
-        flake8 . --count --select=E9,F63,F7,F82 --show-source --statistics
-        # exit-zero treats all errors as warnings.
-        flake8 . --count --exit-zero --statistics
-=======
-        pip install -e .[dev]
->>>>>>> 9b9d3572
     - name: Test with pytest
       run: |
         python -m pytest