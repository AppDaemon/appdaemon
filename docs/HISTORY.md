--- conflicted
+++ resolved
@@ -1,7 +1,5 @@
 # Change Log
 
-<<<<<<< HEAD
-=======
 ## 4.5.9
 
 **Features**
@@ -26,7 +24,6 @@
 
 None
 
->>>>>>> 7ad43c3d
 ## 4.5.8 (2025-06-03)
 
 **Features**
