--- conflicted
+++ resolved
@@ -9,7 +9,6 @@
 **Fixes**
 
 - Revert unintentional sync vs async changes
-<<<<<<< HEAD
 - Respecting the `disable` key in app configurations when
     - processing module import order
     - processing app start order
@@ -17,9 +16,7 @@
 - Fixed a bug where changing files at exactly right time would throw an error
 - Files with syntax errors get added to `bad_files` list, even if they aren't used for apps
 - Improved error text for `ImportErrors` and `SyntaxErrors` in user apps
-=======
 - Add a fix to the http component to handle URLs with no port, and URLs with port 80
->>>>>>> f1b56f7f
 
 **Breaking Changes**
 
