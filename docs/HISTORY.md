--- conflicted
+++ resolved
@@ -8,14 +8,11 @@
 
 **Fixes**
 
-<<<<<<< HEAD
 - Upgrading pip version to latest in Dockerfile
-=======
 - Passing through `timeout` kwarg in `dash_navigate` and `fire_event`
 - Fixed a bug with `parse_timedelta` in cases like `"00:2.5"`
 - Minor type fixes
 - Added missing `name` attributes to some classes that use `run_in_executor`
->>>>>>> 6e706386
 
 **Breaking Changes**
 
