--- conflicted
+++ resolved
@@ -6,10 +6,5 @@
   plugins:
     HASS:
       type: hass
-<<<<<<< HEAD
-      ha_url: 
-      ha_key: 
-=======
       ha_url:
-      ha_key:
->>>>>>> a1ac05e3
+      ha_key: